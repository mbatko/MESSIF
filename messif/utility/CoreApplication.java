--- conflicted
+++ resolved
@@ -1,6632 +1,3393 @@
-<<<<<<< HEAD
-/*
- *  This file is part of MESSIF library.
- *
- *  MESSIF library is free software: you can redistribute it and/or modify
- *  it under the terms of the GNU General Public License as published by
- *  the Free Software Foundation, either version 3 of the License, or
- *  (at your option) any later version.
- *
- *  MESSIF library is distributed in the hope that it will be useful,
- *  but WITHOUT ANY WARRANTY; without even the implied warranty of
- *  MERCHANTABILITY or FITNESS FOR A PARTICULAR PURPOSE.  See the
- *  GNU General Public License for more details.
- *
- *  You should have received a copy of the GNU General Public License
- *  along with MESSIF library.  If not, see <http://www.gnu.org/licenses/>.
- */
-package messif.utility;
-
-import java.io.BufferedReader;
-import java.io.ByteArrayOutputStream;
-import java.io.Closeable;
-import java.io.FileInputStream;
-import java.io.FileNotFoundException;
-import java.io.FileOutputStream;
-import java.io.IOException;
-import java.io.InputStream;
-import java.io.InputStreamReader;
-import java.io.ObjectInputStream;
-import java.io.ObjectOutputStream;
-import java.io.PrintStream;
-import java.io.Serializable;
-import java.lang.reflect.Constructor;
-import java.lang.reflect.InvocationTargetException;
-import java.net.InetSocketAddress;
-import java.nio.channels.ClosedByInterruptException;
-import java.nio.channels.ClosedChannelException;
-import java.nio.channels.ServerSocketChannel;
-import java.nio.channels.SocketChannel;
-import java.text.DecimalFormat;
-import java.text.NumberFormat;
-import java.text.SimpleDateFormat;
-import java.util.ArrayList;
-import java.util.Collection;
-import java.util.Date;
-import java.util.HashMap;
-import java.util.Iterator;
-import java.util.List;
-import java.util.Map;
-import java.util.Properties;
-import java.util.logging.Level;
-import java.util.logging.Logger;
-import java.util.regex.Pattern;
-import messif.algorithms.Algorithm;
-import messif.algorithms.AlgorithmMethodException;
-import messif.executor.MethodExecutor;
-import messif.executor.MethodExecutor.ExecutableMethod;
-import messif.executor.MethodNameExecutor;
-import messif.objects.AbstractObject;
-import messif.objects.LocalAbstractObject;
-import messif.objects.util.AbstractStreamObjectIterator;
-import messif.objects.util.RankedAbstractMetaObject;
-import messif.objects.util.RankedAbstractObject;
-import messif.objects.util.RankedSortedCollection;
-import messif.objects.util.StreamGenericAbstractObjectIterator;
-import messif.operations.AbstractOperation;
-import messif.operations.QueryOperation;
-import messif.operations.RankingQueryOperation;
-import messif.statistics.OperationStatistics;
-import messif.statistics.Statistics;
-import messif.utility.reflection.ConstructorInstantiator;
-import messif.utility.reflection.InstantiatorSignature;
-import messif.utility.reflection.MethodInstantiator;
-import messif.utility.reflection.NoSuchInstantiatorException;
-
-
-/**
- * This class implements a standalone client for MESSIF-enabled algorithms.
- * Via the client, a user can use methods provided in this class. For example,
- * an algorithm is started by {@link #algorithmStart}.
- * To start the client issue the following command:
- * <pre>
- *      java -classpath MESSIF.jar:&lt;algorithm's jar file or directory&gt; messif.utility.CoreApplication [parameters]
- * </pre>
- * The parameters can be any combination of
- * <ul>
- *   <li><code>&lt;cmdport&gt;</code> a TCP port with telnet interface</li>
- *   <li><code>-register &lt;host&gt;:&lt;port&gt;</code> send UDP "alive" announcements to the specified &lt;host&gt;:&lt;port&gt;</li>
- *   <li><code>&lt;controlFile&gt; [action] [var=value ...]]</code> executes <code>action</code> in the specified <code>controlFile</code> (optionally with setting variables)</li>
- * </ul>
- * 
- * The telnet interface (when <tt>cmdport</tt> is specified) allows to execute {@link CoreApplication}'s methods.
- * Automatic (context) help is generated whenever user provides incorrect data. For example, entering empty text on the
- * MESSIF prompt will list all available commands. Type just the command name to get help on its arguments (of course
- * there are commands without arguments that will get executed that way).
- * For example, to get information about the last executed operation a method {@link #operationInfo} is offered
- * by {@link CoreApplication}. To use it from the command line, do something like:
- * <pre>
- * .... telnet &lt;localhost&gt; &lt;cmdport&gt;
- * MESSIF >>> operationInfo
- * Range query .... returned 8 objects
- * MESSIF >>> 
- * </pre>
- * 
- * The <i>control file</i> is another way of issuing application commands. It allows to
- * prepare batches of commands that can be run either immediately after the process is started
- * (see the parameters above) or through the {@link #controlFile} method.
- * The control file is a text file with the following syntax. Empty lines or lines beginning
- * with # are ignored. All other lines are actions with the following syntax:
- * <pre>
- *  &lt;actionName&gt; = &lt;methodName | otherActionName1 otherActionName2 ...&gt;
- *  &lt;actionName&gt;.param.1 = &lt;first parameter of the method methodName&gt;
- *  &lt;actionName&gt;.param.2 = &lt;second parameter of the method methodName&gt;
- *  &lt;actionName&gt;.param.3 = &lt;third parameter of the method methodName&gt;
- *  &lt;actionName&gt;.param.4 = &lt;fourth parameter of the method methodName&gt;
- *  ...
- *  &lt;actionName&gt;.repeat = &lt;repeats&gt;
- *  &lt;actionName&gt;.foreach = &lt;value&gt; &lt;value&gt; ...
- *  &lt;actionName&gt;.repeatUntilException = &lt;some exception class, e.g. java.util.NoSuchElementException&gt;
- *  &lt;actionName&gt;.loopVariable = &lt;variable name&gt;
- *  &lt;actionName&gt;.outputFile = &lt;filename&gt;
- *  &lt;actionName&gt;.assign = &lt;variable name&gt;
- *  &lt;actionName&gt;.postponeUntil = hh:mm:ss</pre>
- * <ul>
- * <li>&lt;actionName&gt; is a user specified name for the action which can be referred from other
- *                    actions (&lt;otherActionName1&gt; &lt;otherActionName2&gt;) or command line parameter <i>[action]</i>.</li>
- * <li>&lt;methodName&gt; can be any {@link CoreApplication} method, which is to be executed if &lt;actionName&gt; is called.
- *                    If a space-separated list of other action names is provided, they will be executed one by one
- *                    in the order they were specified. Parameters for the method are specified using &lt;actionName&gt;.param.<i>x</i>,
- *                    see the documentation of the respective {@link CoreApplication} methods for their parameters.</li>
- * <li><i>repeat</i> parameter is optional and allows to specify multiple execution of
- *                 the same action &lt;repeats&gt; times. It can be used together with "block" method name to implement
- *                 a loop of commands with specified number of repeats. In each iteration the variable &lt;loopVariable&gt;
- *                 is assigned the number of the actual iteration (starting from 1) and <i>loopVariable</i>_iteration is assigned
- *                 the zero-based number of the iteration.</li>
- * <li><i>foreach</i> parameter is also optional and similarly to <i>repeat</i> it allows the action to be
- *                executed multiple times - the number of repeats is equal to the number of values provided.
- *                Moreover, in each iteration the variable <i>loopVariable</i> is assigned &lt;value&gt; taken
- *                one by one from the <i>foreach</i> parameter and <i>loopVariable</i>_iteration is assigned
- *                the zero-based number of the iteration.</li>
- * <li><i>repeatUntilException</i> parameter is optional and allows to stop repeating the action
- *                when the exception given as the value of this parameter occurs. Note
- *                that if either "repeat" or "foreach" parameter is also specified,
- *                the repeating ends after their number of repeats or an exception
- *                whichever comes first. If no "repeat" or "foreach" is specified
- *                the action is repeated until an exception occurs.
- * <li><i>loopVariable</i> the name of the variable to set in <i>foreach</i>, <i>repeat</i>,
- *                or <i>repeatUntilException</i> modifier. If not specified, the &lt;actionName&gt; is used.</li>
- * <li><i>repeatEvery</i> parameter is optional and allows to execute the action repeatedly
- *                at time intervals specified by the argument. Note that the action will
- *                be executed normally (as a normal action) at first and then it will
- *                be run asynchronously (in another thread!) at the given time intervals.
- * <li><i>outputFile</i> parameter is optional and allows to redirect output of this block to a file
- *  &lt;filename&gt;. When this filename is reached for the first time, it is opened for writing
- *  (previous contents are destroyed) and all successive writes are appended to this file
- *  until this batch run finishes.</li>
- * <li><i>assign</i> parameter is optional and allows to redirect output of this block to a variable
- *  &lt;variable name&gt;. The previous contents of the variable are replaced by the new value and the
- *  variable is available after the action with "assign" is finished.</li>
- * <li><i>postponeUntil</i> parameter is optional and allows to postpone the action until the specified
- *  time. The whole execution of the control file is paused. If the specified time is in the past,
- *  this parameter is ignored. Note that the postponeUntil is working within one day.</li>
- * </ul>
- * <p>
- * All parameters, method name and output file are subject to variable expansion.
- * Variables can be specified as additional arguments to controlFile command and referred
- * to using "&lt;" and "&gt;" delimiters. For example:
- * <pre>
- *  execmyop = operationExecute
- *  execmyop.param.1 = messif.operations.&lt;myop&gt;
- *  execmyop.param.2 = &lt;myparam1:0&gt;
- *  execmyop.param.3 = ...
- * </pre>
- * This action will execute the operation whose name is provided in the variable <i>myop</i>.
- * If the variable is not set, it is replaced by an empty string, which in this particular
- * case will result in error. Therefore, it is possible to provide a default value for
- * a variable by appending a colon and the default value to the variable name.
- * This is shown in the second parameter in the example above - if the
- * <i>myparam1</i> variable is not set, the zero value is used for the execmyop.param.2.
- * </p>
- * <p>
- * The default action name that is looked up in the control file is <i>actions</i>
- * if another name is not provided on command line or by a parameter.
- * </p>
- *
- * @author Michal Batko, Masaryk University, Brno, Czech Republic, batko@fi.muni.cz
- * @author Vlastislav Dohnal, Masaryk University, Brno, Czech Republic, dohnal@fi.muni.cz
- * @author David Novak, Masaryk University, Brno, Czech Republic, david.novak@fi.muni.cz
- */
-@SuppressWarnings("UseOfSystemOutOrSystemErr")
-public class CoreApplication {
-    /** Logger */
-    protected static final Logger log = Logger.getLogger("application");
-
-    /** Currently running algorithm */
-    protected Algorithm algorithm = null;
-
-    /** List of running algorithms */
-    protected List<Algorithm> algorithms = new ArrayList<Algorithm>();
-
-    /** Last executed operation */
-    protected AbstractOperation lastOperation = null;
-
-    /** Regular expression for binding {@link messif.statistics.OperationStatistics} in every {@link #operationExecute} call */
-    protected String bindOperationStatsRegexp = null;
-
-    /** Internal list of methods that can be executed */
-    protected final MethodExecutor methodExecutor;
-
-    /** List of currently created named instances */
-    protected final Map<String, Object> namedInstances = new HashMap<String, Object>();
-
-    /** List of asynchronous threads for "repeatEvery" actions */
-    protected final Map<String, Thread> repeatEveryThreads = new HashMap<String, Thread>();
-
-    /** Socket used for command communication */
-    protected ServerSocketChannel cmdSocket;
-
-    /**
-     * Create new instance of CoreApplication.
-     * The instance is initialized from the {@link #main} method.
-     */
-    protected CoreApplication() {
-        methodExecutor = new MethodNameExecutor(this, PrintStream.class, String[].class);
-    }
-
-    /**
-     * Log an exception with a {@link Level#SEVERE} level.
-     * @param e the exception to log
-     */
-    protected static void logException(Throwable e) {
-        log.log(Level.SEVERE, e.getClass().toString(), e);
-    }
-
-    /**
-     * Returns the cause exception unwrapped from the {@link InvocationTargetException}s.
-     * @param invocationTargetException the {@link InvocationTargetException} to unwrap
-     * @return the cause exception
-     */
-    protected Throwable getRootCauseInvocationTargetException(InvocationTargetException invocationTargetException) {
-        Throwable cause = invocationTargetException.getCause();
-        while (cause instanceof InvocationTargetException)
-            cause = cause.getCause();
-        return cause;
-    }
-
-    /**
-     * Process exception from exception.
-     * If the passed exception is either {@link InvocationTargetException} or {@link AlgorithmMethodException},
-     * the causing exception is unwrapped first.
-     * @param exception the exception to process
-     * @param out the output stream where to show the error (if not <tt>null</tt>)
-     * @param logException if <tt>true</tt>, the exception is logged via {@link #logException(java.lang.Throwable)}
-     */
-    protected void processException(Throwable exception, PrintStream out, boolean logException) {
-        String message = null;
-        if (exception instanceof InvocationTargetException || exception instanceof AlgorithmMethodException) {
-            message = exception.getMessage();
-            exception = exception.getCause();
-        }
-        if (logException)
-            logException(exception);
-        if (out != null) {
-            out.println(exception);
-            if (message != null)
-                out.println(message);
-        }
-    }
-
-    /**
-     * Returns the given argument converted to integer.
-     * @param args the list of arguments
-     * @param index the index of the argument to convert
-     * @param defaultValue the default value if the argument index is out of range, <tt>null</tt> or empty string
-     * @param minValue the minimal value for the returned value
-     * @param maxValue the maximal value for the returned value
-     * @return the given argument converted to integer
-     * @throws NumberFormatException if the value cannot be converted or is out of range
-     */
-    protected int retrieveIntArgument(String[] args, int index, int defaultValue, int minValue, int maxValue) throws NumberFormatException {
-        if (index >= args.length || args[index] == null || args[index].isEmpty())
-            return defaultValue;
-        int ret = Integer.parseInt(args[index]);
-        if (ret < minValue)
-            throw new NumberFormatException("Number '" + ret + "' is not greater than or equal to " + minValue);
-        if (ret > maxValue)
-            throw new NumberFormatException("Number '" + ret + "' is not less than or equal to " + maxValue);
-        return ret;
-    }
-
-
-    //****************** Algorithm command functions ******************//
-
-    /**
-     * Creates a new instance of algorithm.
-     * This application is only a wrapper class, it doesn't provide
-     * any searching or indexing capabilities. To actually store and query data,
-     * an algorithm must be created using this method. To implement an algorithm,
-     * simply inherit from the {@link messif.algorithms.Algorithm}.
-     * 
-     * <p>
-     * To create algorithm, at least the name of the algorithm class must be provided.
-     * Additional parameters are passed to the algorithm's constructor. The following
-     * example starts ExampleTree algorithm from package exampletree (do not forget
-     * to add a jar file with ExampleTree).
-     * <pre>
-     * MESSIF &gt;&gt;&gt; algorithmStart messif.algorithms.impl.ParallelSequentialScan 4
-     * </pre>
-     * Note, that the name of the class is provided fully qualified.
-     * The number 4 (after the class name) is passed to the ParallelSequentialScan's constructor
-     * (see {@link messif.algorithms.impl.ParallelSequentialScan} for more informations).
-     * If some wrong constructor parameters are specified, the constructor annotations are shown for the class.
-     * </p>
-     * 
-     * @param out a stream where the application writes information for the user
-     * @param args algorithm class followed by constructor arguments
-     * @return <tt>true</tt> if the method completes successfully, otherwise <tt>false</tt>
-     */
-    @ExecutableMethod(description = "start specified algorithm instance", arguments = {"algorithm class", "arguments for constructor ..."})
-    public boolean algorithmStart(PrintStream out, String... args) {
-        if (args.length < 2) {
-            out.println("algorithmStart requires a class parameter (see 'help algorithmStart')");
-            return false;
-        }
-
-        // Get class from the first argument
-        Class<Algorithm> algorithmClass;
-        try {
-            algorithmClass = Convert.getClassForName(args[1], Algorithm.class);
-        } catch (ClassNotFoundException e) {
-            out.println("Can't find algorithm class: " + e.getMessage());
-            return false;
-        }
-
-        // Get all constructors of the specified algorithm class
-        Constructor<Algorithm>[] constructors = Algorithm.getAnnotatedConstructorsArray(algorithmClass);
-        try {
-            // Create a new instance of the algorithm
-            algorithm = ConstructorInstantiator.createInstanceWithStringArgs(constructors, args, 2, args.length - 1, namedInstances);
-            algorithms.add(algorithm);
-            return true;
-        } catch (Exception e) {
-            Throwable ex = e;
-            while (ex instanceof InvocationTargetException)
-                ex = ex.getCause();
-            logException((ex != null)?ex:e);
-            out.println((ex != null)?ex:e);
-            out.println("---------------- Available constructors ----------------");
-            
-            for (Constructor<Algorithm> constructor : constructors)
-                out.println(Algorithm.getConstructorDescription(constructor));
-            return false;
-        }
-    }
-
-    /**
-     * Restores a previously serialized algorithm from file.
-     * Example of usage:
-     * <pre>
-     * MESSIF &gt;&gt;&gt; algorithmRestore /some/where/file/algorithm.serialized
-     * </pre>
-     * 
-     * @param out a stream where the application writes information for the user
-     * @param args file name with the serialized algorithm
-     * @return <tt>true</tt> if the method completes successfully, otherwise <tt>false</tt>
-     * @see #algorithmStore
-     */
-    @ExecutableMethod(description = "loads the algorithm from a given file", arguments = {"file name" })
-    public boolean algorithmRestore(PrintStream out, String... args) {
-        if (args.length < 2) {
-            out.println("algorithmRestore requires a file name parameter (see 'help algorithmRestore')");
-            return false;
-        }
-
-        try {
-            // Load algorithm from file
-            algorithm = Algorithm.restoreFromFile(args[1]);
-            algorithms.add(algorithm);
-
-            return true;
-        } catch (IOException e) {
-            out.println(e.toString());
-        } catch (ClassNotFoundException e) {
-            out.println(e.toString());            
-        }
-        return false;
-    }
-
-    /**
-     * Serialize current algorithm to file.
-     * Example of usage:
-     * <pre>
-     * MESSIF &gt;&gt;&gt; algorithmStore /some/where/file/algorithm.serialized
-     * </pre>
-     * 
-     * @param out a stream where the application writes information for the user
-     * @param args file name where the serialized algorithm is stored
-     * @return <tt>true</tt> if the method completes successfully, otherwise <tt>false</tt>
-     * @see #algorithmRestore
-     */
-    @ExecutableMethod(description = "save the algorithm to the given file", arguments = {"file or dir name"})
-    public boolean algorithmStore(PrintStream out, String... args) {
-        if (args.length < 2) {
-            out.println("algorithmStore requires a file name parameter (see 'help algorithmStore')");
-            return false;
-        }
-
-        try {
-            if (algorithm != null) {
-                // Store algorithm to file
-                algorithm.storeToFile(args[1]);
-                return true;
-            } else out.println("No running algorithm is selected");
-        } catch (IOException e) {
-            out.println(e.toString());
-        }
-        return false;
-    }
-
-    /**
-     * Stops current algorithm and clear the memory used.
-     * Example of usage:
-     * <pre>
-     * MESSIF &gt;&gt;&gt; algorithmStop
-     * </pre>
-     * 
-     * @param out a stream where the application writes information for the user
-     * @param args this method has no arguments
-     * @return <tt>true</tt> if the method completes successfully, otherwise <tt>false</tt>
-     */
-    @ExecutableMethod(description = "stop current algorithm", arguments = {})
-    public boolean algorithmStop(PrintStream out, String... args) {
-        try {
-            if (algorithm != null)
-                algorithm.finalize();
-        } catch (Throwable e) {
-            out.println(e.toString());
-        } finally {
-            algorithms.remove(algorithm);
-            algorithm = null;
-        }
-        return true;
-    }
-
-    /**
-     * Stops all algorithms and clear the memory used.
-     * Example of usage:
-     * <pre>
-     * MESSIF &gt;&gt;&gt; algorithmStopAll
-     * </pre>
-     * 
-     * @param out a stream where the application writes information for the user
-     * @param args this method has no arguments
-     * @return <tt>true</tt> if the method completes successfully, otherwise <tt>false</tt>
-     */
-    @ExecutableMethod(description = "stop all algorithms", arguments = {})
-    public boolean algorithmStopAll(PrintStream out, String... args) {
-        for (Algorithm alg : algorithms)
-            try {
-                if (alg != null)
-                    alg.finalize();
-            } catch (Throwable e) {
-                out.println(e.toString());
-            }
-        algorithm = null;
-        algorithms.clear();
-        return true;
-    }
-
-    /**
-     * Show some information about the current algorithm.
-     * The text returned by algorithm's {@link Object#toString} method is used.
-     * Example of usage:
-     * <pre>
-     * MESSIF &gt;&gt;&gt; algorithmInfo
-     * </pre>
-     * 
-     * @param out a stream where the application writes information for the user
-     * @param args this method has no arguments
-     * @return <tt>true</tt> if the method completes successfully, otherwise <tt>false</tt>
-     */
-    @ExecutableMethod(description = "show info about current algorithm", arguments = {})
-    public boolean algorithmInfo(PrintStream out, String... args) {
-        if (algorithm != null) {
-            out.println(algorithm.toString());
-            return true;
-        } else out.println("No running algorithm is selected");
-        return false;
-    }
-
-    /**
-     * Show some information about all algorithms.
-     * The text returned by algorithms' {@link Object#toString} method is used.
-     * Example of usage:
-     * <pre>
-     * MESSIF &gt;&gt;&gt; algorithmInfoAll
-     * </pre>
-     * 
-     * @param out a stream where the application writes information for the user
-     * @param args this method has no arguments
-     * @return <tt>true</tt> if the method completes successfully, otherwise <tt>false</tt>
-     */
-    @ExecutableMethod(description = "show info about all algorithms", arguments = {})
-    public boolean algorithmInfoAll(PrintStream out, String... args) {
-        if (algorithms.isEmpty()) {
-            out.println("No algorithm is running");
-            return false;
-        } else {
-            for (int i = 0; i < algorithms.size(); i++) {
-                out.print("Algorithm #");
-                out.print(i);
-                out.println(":");
-                out.println(algorithms.get(i).toString());
-            }
-            return true;
-        }
-    }
-
-    /**
-     * Select algorithm to manage.
-     * A parameter with algorithm sequence number is required for specifying, which algorithm to select.
-     * Example of usage:
-     * <pre>
-     * MESSIF &gt;&gt;&gt; algorithmSelect 0
-     * </pre>
-     * 
-     * @param out a stream where the application writes information for the user
-     * @param args the algorithm sequence number
-     * @return <tt>true</tt> if the method completes successfully, otherwise <tt>false</tt>
-     * @see #algorithmInfoAll
-     */
-    @ExecutableMethod(description = "select algorithm to manage", arguments = {"# of the algorithm to select"})
-    public boolean algorithmSelect(PrintStream out, String... args) {
-        try {
-            algorithm = algorithms.get(Integer.parseInt(args[1]));
-            return true;
-        } catch (IndexOutOfBoundsException ignore) {
-        } catch (NumberFormatException ignore) {
-        }
-
-        out.print("Algorithm # must be specified - use a number between 0 and ");
-        out.println(algorithms.size() - 1);
-
-        return false;
-    }
-
-    /**
-     * Assign one or more running algorithms to a given named instance.
-     * The first parameter specifies the name to which the selected algorithms are assigned.
-     * If the second parameter is not specified, the current algorithm is used.
-     * Otherwise, the second parameter can be:
-     * <ul>
-     *   <li>a number, which select the algorithm (similarly to the {@link #algorithmSelect});</li>
-     *   <li>a number range (dash-connected two numbers), which select all the algorithms with number from the given range
-     *          - note that a static array with the selected algorithms will be assigned to the named instance;</li>
-     *   <li>coma-separated list of numbers or number ranges;</li>
-     *   <li>word "all" to get all currently running algorithms as a static array.</li>
-     * </ul>
-     * 
-     * Example of usage:
-     * <pre>
-     * MESSIF &gt;&gt;&gt; algorithmToNamedInstace runningAlgs 0-2,6,9
-     * </pre>
-     * 
-     * @param out a stream where the application writes information for the user
-     * @param args the name of the variable and, optionally, the algorithm sequence number selector 
-     * @return <tt>true</tt> if the method completes successfully, otherwise <tt>false</tt>
-     */
-    @ExecutableMethod(description = "select algorithm to manage", arguments = {"name of the variable", "algorithm sequence number selector (optional)"})
-    public boolean algorithmToNamedInstance(PrintStream out, String... args) {
-        Object value;
-        if (args.length <= 2) {
-            value = algorithm;
-        } else if (args[2].equalsIgnoreCase("all")) {
-            value = algorithms.toArray(new Algorithm[algorithms.size()]);
-        } else {
-            try {
-                value = algorithms.get(Integer.parseInt(args[2]));
-            } catch (NumberFormatException ignore) {
-                Collection<Integer> algIndexes = Convert.rangeSelectorsToIndexes(args[2], false);
-                Algorithm[] algs = new Algorithm[algIndexes.size()];
-                int i = 0;
-                for (Iterator<Integer> it = algIndexes.iterator(); it.hasNext(); i++)
-                    algs[i] = algorithms.get(it.next());
-                value = algs;
-            }
-        }
-
-        namedInstances.put(args[1], value);
-
-        return true;
-    }
-
-    /**
-     * Show information about supported operations for the current algorithm.
-     * Example of usage:
-     * <pre>
-     * MESSIF &gt;&gt;&gt; algorithmSupportedOperations
-     * </pre>
-     *
-     * @param out a stream where the application writes information for the user
-     * @param args this method has no arguments
-     * @return <tt>true</tt> if the method completes successfully, otherwise <tt>false</tt>
-     * @see #operationExecute
-     */
-    @ExecutableMethod(description = "show all operations supported by current algorithm", arguments = {})
-    public boolean algorithmSupportedOperations(PrintStream out, String... args) {
-        if (algorithm == null) {
-            out.println("No running algorithm is selected");
-            return false;
-        }
-
-        out.println("---------------- Available operations ----------------");
-        for (Class<? extends AbstractOperation> opClass : algorithm.getSupportedOperations())
-            try {
-                out.println(AbstractOperation.getConstructorDescription(opClass));
-            } catch (NoSuchMethodException ex) {
-                out.println(opClass.getName() + " can be processed but not instantiated");
-            }
-
-        return true;
-    }
-
-
-    //****************** Operation command functions ******************//
-
-    /**
-     * Creates an operation from the given parameters.
-     * This is internal method used in various operationXXX methods.
-     *
-     * @param out a stream where the application writes information for the user
-     * @param args operation class followed by constructor arguments
-     * @return an instance of operation or <tt>null</tt> if the specified arguments are invalid
-     * @throws InvocationTargetException if there was an error while creating an instance of the operation
-     */
-    private AbstractOperation createOperation(PrintStream out, String[] args) throws InvocationTargetException {
-        if (args.length < 2) {
-            out.println("The class of the operation must be specified (see 'help " + args[0] + "')");
-            return null;
-        }
-
-        // Get operation class from the first argument
-        Class<AbstractOperation> operationClass;
-        try {
-            operationClass = Convert.getClassForName(args[1], AbstractOperation.class);
-        } catch (ClassNotFoundException e) {
-            out.println("Can't find operation class: " + e.getMessage());
-            return null;
-        }
-
-        // Create new instance of the operation
-        try {
-            return AbstractOperation.createOperation(
-                    operationClass,
-                    Convert.parseTypesFromString(
-                        args,
-                        AbstractOperation.getConstructorArguments(operationClass, args.length - 2),
-                        false, // do not use var-args, since number of constructor parameters is given
-                        2, // skip the method name and operation class arguments
-                        namedInstances
-                    )
-            );
-        } catch (NoSuchMethodException e) {
-            out.println(e.toString());
-        } catch (InstantiationException e) {
-            out.println(e.toString());
-        }
-
-        // Show operation description if there was an error
-        try {
-            String description = AbstractOperation.getConstructorDescription(operationClass);
-            out.println("---------------- Operation parameters ----------------");
-            out.println(description);
-        } catch (NoSuchMethodException e) {
-            out.println(e.getMessage());
-        }
-        return null;
-    }
-
-
-    /**
-     * Prepares a new instance of the specified operation without executing it.
-     * Similarly to the {@link #algorithmStart}, the name of operation's class
-     * must be provided and all the additional arguments are passed to its constructor.
-     * The operation can be modified using {@link #operationChangeAnswerCollection}
-     * or {@link #operationParam} and the executed by {@link #operationExecuteAgain}.
-     * Note that if there is another call to {@link #operationPrepare}, {@link #operationExecute},
-     * or {@link #operationBgExecute}, the prepared operation is replaced.
-     *
-     * Example of usage:
-     * <pre>
-     * MESSIF &gt;&gt;&gt; operationPrepare messif.operations.query.RangeQueryOperation objects 1.3
-     * </pre>
-     * Note that the {@link messif.operations.query.RangeQueryOperation range query operation}
-     * requires two parameters - a {@link messif.objects.LocalAbstractObject}
-     * and a radius. The {@link messif.objects.LocalAbstractObject} is usually entered
-     * as a next object from a stream (see {@link #objectStreamOpen}).
-     *
-     * @param out a stream where the application writes information for the user
-     * @param args operation class followed by constructor arguments
-     * @return <tt>true</tt> if the method completes successfully, otherwise <tt>false</tt>
-     * @throws InvocationTargetException if there was an error while creating an instance of the operation
-     */
-    @ExecutableMethod(description = "prepare the specified operation", arguments = {"operation class", "arguments for constructor ..."})
-    public boolean operationPrepare(PrintStream out, String... args) throws InvocationTargetException {
-        lastOperation = createOperation(out, args);
-        return lastOperation != null;
-    }
-
-    /**
-     * Executes a specified operation on current algorithm.
-     * Operations allows querying and manipulating data stored by the algorithm.
-     * If no argument for operationExecute is provided, a list of supported operations
-     * is shown. In order to execute an operation, an operation instance must be created.
-     * Similarly to the {@link #algorithmStart}, the name of operation's class
-     * must be provided and all the additional arguments are passed to its constructor.
-     * Example of usage:
-     * <pre>
-     * MESSIF &gt;&gt;&gt; operationExecute messif.operations.query.RangeQueryOperation objects 1.3
-     * </pre>
-     * Note that the {@link messif.operations.query.RangeQueryOperation range query operation}
-     * requires two parameters - a {@link messif.objects.LocalAbstractObject}
-     * and a radius. The {@link messif.objects.LocalAbstractObject} is usually entered
-     * as a next object from a stream (see {@link #objectStreamOpen}).
-     * 
-     * @param out a stream where the application writes information for the user
-     * @param args operation class followed by constructor arguments
-     * @return <tt>true</tt> if the method completes successfully, otherwise <tt>false</tt>
-     * @throws InvocationTargetException if there was an error while creating an instance of the operation
-     * @throws AlgorithmMethodException if there was an error executing the operation
-     */    
-    @ExecutableMethod(description = "execute specified operation on current algorithm instance", arguments = {"operation class", "arguments for constructor ..."})
-    public boolean operationExecute(PrintStream out, String... args) throws InvocationTargetException, AlgorithmMethodException {
-        if (algorithm == null) {
-            out.println("No running algorithm is selected");
-            return false;
-        }
-
-        AbstractOperation operation = createOperation(out, args);
-        if (operation == null)
-            return false;
-
-        try {
-            // Execute operation
-            lastOperation = algorithm.setupStatsAndExecuteOperation(operation, bindOperationStatsRegexp);
-            return true;
-        } catch (NoSuchMethodException e) {
-            out.println(e.getMessage());
-            algorithmSupportedOperations(out, args);
-            return false;
-        }
-    }
-
-    /**
-     * Executes a specified operation on current algorithm in a new thread (i.e., on the background).
-     * Operations allows querying and manipulating data stored by the algorithm.
-     * If no argument for operationBgExecute is provided, a list of supported operations
-     * is shown. In order to execute an operation, an operation instance must be created.
-     * Similarly to the {@link #algorithmStart}, the name of operation's class
-     * must be provided and all the additional arguments are passed to its constructor.
-     * 
-     * <p>
-     * Example of usage:
-     * <pre>
-     * MESSIF &gt;&gt;&gt; operationBgExecute messif.operations.query.RangeQueryOperation objects 1.3
-     * </pre>
-     * </p>
-     * 
-     * <p>
-     * Note that the last operation is updated, however, the control is returned immediately.
-     * So if there is another operation executed meanwhile (either background or normal), the results
-     * of this operation will be replaced. Use {@link #operationWaitBg} method to wait for the operation
-     * to finish.
-     * </p>
-     * @param out a stream where the application writes information for the user
-     * @param args operation class followed by constructor arguments
-     * @return <tt>true</tt> if the method completes successfully, otherwise <tt>false</tt>
-     * @throws InvocationTargetException if there was an error while creating an instance of the operation
-     */
-    @ExecutableMethod(description = "execute on background specified operation on current algorithm instance", arguments = {"operation class", "arguments for constructor ..."})
-    public boolean operationBgExecute(PrintStream out, String... args) throws InvocationTargetException {       
-        if (algorithm == null) {
-            out.println("No running algorithm is selected");
-            return false;
-        }
-
-        AbstractOperation operation = createOperation(out, args);
-        if (operation == null)
-            return false;
-
-        try {
-            // Execute operation
-            OperationStatistics.resetLocalThreadStatistics();
-            if (bindOperationStatsRegexp != null)
-                OperationStatistics.getLocalThreadStatistics().registerBoundAllStats(bindOperationStatsRegexp);
-            algorithm.backgroundExecuteOperation(operation);
-            return true;
-        } catch (NoSuchMethodException e) {
-            out.println(e.getMessage());
-            algorithmSupportedOperations(out, args);
-            return false;
-        }
-    }
-
-    /**
-     * Synchronize on all operations run on the background.
-     * After this method finishes, there are no running operations on background.
-     *  
-     * <p>
-     * Example of usage:
-     * <pre>
-     * MESSIF &gt;&gt;&gt; operationWaitBg
-     * </pre>
-     * </p>
-     * 
-     * @param out a stream where the application writes information for the user
-     * @param args this method has no arguments
-     * @return <tt>true</tt> if the method completes successfully, otherwise <tt>false</tt>
-     * @throws AlgorithmMethodException if there was an error executing the operation
-     */
-    @ExecutableMethod(description = "wait for all background operations", arguments = {})
-    public boolean operationWaitBg(PrintStream out, String... args) throws AlgorithmMethodException {
-        if (algorithm == null) {
-            out.println("No running algorithm is selected");
-            return false;
-        }
-
-        try {
-            List<AbstractOperation> waitBackgroundExecuteOperation = algorithm.waitBackgroundExecuteOperation();
-            if (! waitBackgroundExecuteOperation.isEmpty()) {
-                lastOperation = waitBackgroundExecuteOperation.get(0);
-            }
-            if (bindOperationStatsRegexp != null)
-                OperationStatistics.getLocalThreadStatistics().unbindAllStats(bindOperationStatsRegexp);
-            return true;
-        } catch (InterruptedException e) {
-            out.println(e.toString());
-            return false;
-        }
-    }
-    
-    /**
-     * Executes the last operation once more.
-     * Note that the operation instance remains the same except for its answer, which
-     * might be reset, if <tt>true</tt> is passed as an argument. The default behavior
-     * is <em>not</em> to reset the answer.
-     * Statistics are always reset.
-     * 
-     * <p>
-     * Example of usage:
-     * <pre>
-     * MESSIF &gt;&gt;&gt; operationExecuteAgain true
-     * </pre>
-     * </p>
-     * 
-     * @param out a stream where the application writes information for the user
-     * @param args flag whether to reset operation answer
-     * @return <tt>true</tt> if the method completes successfully, otherwise <tt>false</tt>
-     * @throws AlgorithmMethodException if there was an error executing the operation
-     */    
-    @ExecutableMethod(description = "execute the last operation once more", arguments = {"boolean whether to reset operation answer (default: false)"})
-    public boolean operationExecuteAgain(PrintStream out, String... args) throws AlgorithmMethodException {
-        try {
-            AbstractOperation operation = lastOperation;
-            if (algorithm != null && operation != null) {
-                // Reset operation answer if requested
-                if (args.length >= 2 && args[1].equalsIgnoreCase("true") && operation instanceof QueryOperation)
-                    ((QueryOperation)operation).resetAnswer();
-
-                // Execute operation
-                lastOperation = algorithm.setupStatsAndExecuteOperation(operation, bindOperationStatsRegexp);
-                return true;
-            } else {
-                out.println("No operation has been executed yet. Use operationExecute method first.");
-                return false;
-            }
-        } catch (NoSuchMethodException e) {
-            out.println(e.getMessage());
-            algorithmSupportedOperations(out, args);
-            return false;
-        }
-    }
-
-    /**
-     * Show information about the last executed operation.
-     * Specifically, the information about the operation created by the last call to
-     * {@link #operationPrepare}, {@link #operationExecute}, or {@link #operationBgExecute}
-     * is shown. Note that the operation might be still running if the
-     * {@link #operationBgExecute} was used and thus the results might not be complete.
-     * Use {@link #operationWaitBg} to wait for background operations to finish.
-     * 
-     * <p>
-     * Example of usage:
-     * <pre>
-     * MESSIF &gt;&gt;&gt; operationInfo
-     * </pre>
-     * </p>
-     * 
-     * @param out a stream where the application writes information for the user
-     * @param args this method has no arguments
-     * @return <tt>true</tt> if the method completes successfully, otherwise <tt>false</tt>
-     */    
-    @ExecutableMethod(description = "show information about the last executed operation", arguments = {})
-    public boolean operationInfo(PrintStream out, String... args) {
-        out.println(lastOperation);
-        return true;
-    }
-
-    /**
-     * Show argument of the last executed operation.
-     * Specifically, the argument of the operation created by the last call to
-     * {@link #operationPrepare}, {@link #operationExecute}, or {@link #operationBgExecute}
-     * is shown. Note that the operation might be still running if the
-     * {@link #operationBgExecute} was used and thus the results might not be complete.
-     * Use {@link #operationWaitBg} to wait for background operations to finish.
-     * 
-     * <p>
-     * Example of usage:
-     * <pre>
-     * MESSIF &gt;&gt;&gt; operationArgument 0
-     * </pre>
-     * </p>
-     * 
-     * @param out a stream where the application writes information for the user
-     * @param args zero-based index of the argument to show
-     * @return <tt>true</tt> if the method completes successfully, otherwise <tt>false</tt>
-     */    
-    @ExecutableMethod(description = "show an argument of the last executed operation", arguments = {"index of the argument to show"})
-    public boolean operationArgument(PrintStream out, String... args) {
-        if (lastOperation == null) {
-            out.println("No operation has been executed yet. Use operationExecute method first.");
-            return false;
-        }
-
-        // Read the argument
-        int argIndex = -1;
-        try {
-            argIndex = Integer.parseInt(args[1]);
-        } catch (IndexOutOfBoundsException ignore) {
-            out.println("operationArgument method requires the index of the argument");
-            return false;
-        } catch (NumberFormatException ignore) {
-        }
-        if (argIndex < 0 || argIndex >= lastOperation.getArgumentCount()) {
-            out.println("operationArgument index '" + args[1] + "' is not within <0;" + lastOperation.getArgumentCount() + ") bounds");
-            return false;
-        }
-
-        // Display it
-        out.println(lastOperation.getArgument(argIndex));
-        return true;
-    }
-
-    /**
-     * Show or set a parameter of the last executed operation.
-     * Specifically, the parameter of the operation created by the last call to
-     * {@link #operationPrepare}, {@link #operationExecute}, or {@link #operationBgExecute}
-     * is shown. Note that the operation might be still running if the
-     * {@link #operationBgExecute} was used and thus the results might not be complete.
-     * Use {@link #operationWaitBg} to wait for background operations to finish.
-     * Note that a set parameter can be used when {@link #operationExecuteAgain} is called.
-     *
-     * <p>
-     * Example of usage:
-     * <pre>
-     * MESSIF &gt;&gt;&gt; operationParam myparam 1 java.lang.Integer
-     * MESSIF &gt;&gt;&gt; operationParam myparam
-     * </pre>
-     * </p>
-     * The first example set the parameter "myparam" to "1" converted to integer.
-     * The second example shows the value of the parameter myparam, i.e. "1" is displayed.
-     *
-     * @param out a stream where the application writes information for the user
-     * @param args name of the parameter to show (if this is the only argument) or set (if a value is provided),
-     *              the new value of the parameter, and the class of the parameter (must be {@link Convert#stringToType convertible})
-     * @return <tt>true</tt> if the method completes successfully, otherwise <tt>false</tt>
-     */
-    @ExecutableMethod(description = "show or set a parameter of the last executed operation", arguments = {"name of the parameter to show or set", "new value of the parameter (optional)", "class of the value being set (optional)"})
-    public boolean operationParam(PrintStream out, String... args) {
-        if (lastOperation == null) {
-            out.println("No operation has been executed yet. Use operationExecute method first.");
-            return false;
-        }
-        if (args.length < 2) {
-            out.println("operationParam method requires the name of the parameter");
-            return false;
-        }
-
-        if (args.length > 2) { // Set parameter
-            // Read parameter class (defaults to String)
-            Class<? extends Serializable> parameterClass;
-            try {
-                parameterClass = args.length > 3 ? Convert.getClassForName(args[3], Serializable.class) : String.class;
-            } catch (ClassNotFoundException e) {
-                out.println("Cannot set parameter " + args[1] + ": " + e);
-                return false;
-            }
-            // Convert the parameter and set it
-            try {
-                lastOperation.setParameter(args[1], Convert.stringToType(args[2], parameterClass, namedInstances));
-            } catch (InstantiationException e) {
-                out.println("Cannot convert '" + args[2] + "' to " + parameterClass);
-                return false;
-            }
-        } else { // Show parameter
-            out.println(lastOperation.getParameter(args[1]));
-        }
-        return true;
-    }
-
-    /**
-     * Changes the answer collection of the prepared or last executed operation.
-     * This method is valid only if the last executed operation was
-     * a descendant of {@link RankingQueryOperation}.
-     * Example of usage:
-     * <pre>
-     * MESSIF &gt;&gt;&gt; operationChangeAnswerCollection messif.objects.util.RankedSortedCollection
-     * </pre>
-     *
-     * @param out a stream where the application writes information for the user
-     * @param args answer collection class followed by its constructor arguments
-     * @return <tt>true</tt> if the method completes successfully, otherwise <tt>false</tt>
-     */
-    @ExecutableMethod(description = "change the answer collection of the last executed operation", arguments = {"collection class", "arguments for constructor ..."})
-    public boolean operationChangeAnswerCollection(PrintStream out, String... args) {
-        AbstractOperation operation = lastOperation;
-        if (operation == null) {
-            out.println("No operation has been executed yet");
-            return false;
-        }
-        if (!(operation instanceof RankingQueryOperation)) {
-            out.println("Answer collection can be changed only for ranked results");
-            return false;
-        }
-        if (args.length < 2) {
-            out.println("operationChangeAnswerCollection requires a class (see 'help operationChangeAnswerCollection')");
-            return false;
-        }
-
-        try {
-            // Get sorted collection class
-            Class<? extends RankedSortedCollection> clazz = Convert.getClassForName(args[1], RankedSortedCollection.class);
-
-            // Create new instance of sorted collection
-            RankedSortedCollection newAnswerCollection = ConstructorInstantiator.createInstanceWithStringArgs(Convert.getConstructors(clazz), args, 2, args.length - 1, namedInstances);
-
-            // Set the instance in the operation
-            ((RankingQueryOperation)operation).setAnswerCollection(newAnswerCollection);
-
-            return true;
-        } catch (ClassNotFoundException e) {
-            out.println(e);
-            return false;
-        } catch (NoSuchInstantiatorException e) {
-            out.println(e.getMessage());
-            return false;
-        } catch (InvocationTargetException e) {
-            out.println(e.getCause());
-            return false;
-        }
-    }
-
-    /**
-     * Changes the answer collection of the prepared or last executed operation.
-     * This method is valid only if the last executed operation was
-     * a descendant of {@link RankingQueryOperation}. The collection must be
-     * prepared as a named instance first. Note that the collection will be cleared
-     * and its contents replaced by the current operation answer.
-     * 
-     * Example of usage:
-     * <pre>
-     * MESSIF &gt;&gt;&gt; operationChangeAnswerNamedInstance collection_named_instance
-     * </pre>
-     *
-     * @param out a stream where the application writes information for the user
-     * @param args answer collection named instance name
-     * @return <tt>true</tt> if the method completes successfully, otherwise <tt>false</tt>
-     */
-    @ExecutableMethod(description = "change the answer collection of the last executed operation", arguments = {"collection instance"})
-    public boolean operationChangeAnswerNamedInstance(PrintStream out, String... args) {
-        AbstractOperation operation = lastOperation;
-        if (operation == null) {
-            out.println("No operation has been executed yet");
-            return false;
-        }
-        if (!(operation instanceof RankingQueryOperation)) {
-            out.println("Answer collection can be changed only for ranked results");
-            return false;
-        }
-        if (args.length < 2) {
-            out.println("operationChangeAnswerNamedInstance requires a named instance (see 'help operationChangeAnswerNamedInstance')");
-            return false;
-        }
-        Object newAnswerCollection = namedInstances.get(args[1]);
-        if (newAnswerCollection == null || !(newAnswerCollection instanceof RankedSortedCollection)) {
-            out.println("Named instance '" + args[1] + "' is not collection for the ranking query");
-            return false;
-        }
-        ((RankingQueryOperation)operation).setAnswerCollection((RankedSortedCollection)newAnswerCollection);
-        return true;
-    }
-
-    /**
-     * Processes the last executed operation by a given method. The method
-     * must be static and must have the {@link AbstractOperation} (or its
-     * descendant) as its first argument. Additional arguments for the method
-     * can be specified. The modified (or the original) operation must be returned
-     * from the method.
-     *
-     * <p>
-     * Example of usage:
-     * <pre>
-     * MESSIF &gt;&gt;&gt; operationProcessByMethod somePackage.someClass someMethod methodArg2 methodArg3
-     * </pre>
-     * </p>
-     *
-     * @param out a stream where the application writes information for the user
-     * @param args the fully specified name of the class where the method is defined, the name of the method and
-     *          any number of additional arguments
-     * @return <tt>true</tt> if the method completes successfully, otherwise <tt>false</tt>
-     * @throws InvocationTargetException if there was an error while executing the method
-     */
-    @ExecutableMethod(description = "process the last executed operation by a static method", arguments = {"object class", "method name", "additional arguments for the method (optional) ..."})
-    public boolean operationProcessByMethod(PrintStream out, String... args) throws InvocationTargetException {
-        AbstractOperation operation = lastOperation;
-        if (operation == null) {
-            out.println("No operation has been executed yet");
-            return false;
-        }
-
-        try {
-            // Prepare method
-            MethodInstantiator<AbstractOperation> method = new MethodInstantiator<AbstractOperation>(AbstractOperation.class, Class.forName(args[1]), args[2], args.length - 2);
-
-            // Prepare arguments
-            String[] stringArgs = args.clone();
-            stringArgs[2] = null;
-            Object[] methodArgs = Convert.parseTypesFromString(stringArgs, method.getInstantiatorPrototype(), true, 2, namedInstances);
-            methodArgs[0] = lastOperation;
-
-            // Execute method
-            lastOperation = method.instantiate(methodArgs);
-            return true;
-        } catch (ClassNotFoundException e) {
-            out.println("Class not found: " + args[1]);
-            return false;
-        } catch (InstantiationException e) {
-            out.println("Error converting string: " + e.getMessage());
-            return false;
-        } catch (NoSuchInstantiatorException e) {
-            out.println(e.getMessage());
-            return false;
-        }
-    }
-
-    /**
-     * Print the given answer interator to the output.
-     * <p>
-     * Optional string arguments are accepted:
-     *   <ul>
-     *     <li>number of results to display (defaults to all)</li>
-     *     <li>number of results to skip from the beginning (defaults to 0)</li>
-     *   </ul>
-     * </p>
-     * 
-     * @param subAnswerIndex the index of the sub-answer to display (if <tt>null</tt> the whole answer is used)
-     * @param out a stream where the application writes information for the user
-     * @param optArgs additional optional arguments for the display
-     * @param optArgIndex the index of the first optional argument
-     * @return <tt>true</tt> if the method completes successfully, otherwise <tt>false</tt>
-     */  
-    private boolean operationAnswer(Integer subAnswerIndex, PrintStream out, int optArgIndex, String... optArgs) {
-        QueryOperation<?> operation = null;
-        try {
-            operation = (QueryOperation<?>)lastOperation;
-        } catch (ClassCastException ignore) {
-        }
-        if (operation == null) {
-            out.println("The operationAnswer method must be called after some QueryOperation was executed");
-            return false;
-        }
-
-        // The next optional argument is the separator (defaults to newline)
-        String separator = (optArgs.length > optArgIndex)?optArgs[optArgIndex]:System.getProperty("line.separator");
-        optArgIndex++;
-
-        // The next optional argument is the type of output (defaults to All)
-        char answerType = (optArgs.length > optArgIndex && optArgs[optArgIndex].length() > 0) ? Character.toUpperCase(optArgs[optArgIndex].charAt(0)) : 'A';
-        optArgIndex++;
-
-        // The next optional argument is the maximal number of results to display (all results are displayed if not specified)
-        int maxCount;
-        try {
-            maxCount = retrieveIntArgument(optArgs, optArgIndex, Integer.MAX_VALUE, 0, Integer.MAX_VALUE);
-            optArgIndex++;
-        } catch (NumberFormatException e) {
-            out.println("Invalid number of objects to display: " + optArgs[optArgIndex]);
-            return false;
-        }
-
-        // The next optional argument is the number results to skip before the actual answer is displayed (defaults to zero)
-        int skipCount;
-        try {
-            skipCount = retrieveIntArgument(optArgs, optArgIndex, 0, 0, Integer.MAX_VALUE);
-            optArgIndex++;
-        } catch (NumberFormatException e) {
-            out.println("Invalid number of objects to skip: " + optArgs[optArgIndex]);
-            return false;
-        }
-
-        // Display output
-        Iterator<?> answerIterator;
-        if (answerType == 'O' || answerType == 'L') {
-            answerIterator = subAnswerIndex != null ? operation.getSubAnswer(subAnswerIndex.intValue()) : operation.getAnswerObjects();
-        } else {
-            answerIterator = subAnswerIndex != null ? operation.getSubAnswer(subAnswerIndex.intValue()) : operation.getAnswer();
-        }
-        while (skipCount-- > 0 && answerIterator.hasNext())
-            answerIterator.next();
-        while (answerIterator.hasNext() && maxCount-- > 0) {
-            printOperationAnswer(answerIterator.next(), answerType, subAnswerIndex, out);
-            if (answerIterator.hasNext() && maxCount > 0)
-                out.print(separator);
-        }
-        out.println();
-
-        return true;
-    }
-
-    /**
-     * Print the given answer object to the out stream.
-     * 
-     * @param answerObject the answer object to print (e.g. {@link AbstractObject} or {@link RankedAbstractObject})
-     * @param answerType the display type of the answer - see {@link #printOperationAnswer(java.lang.Object, char, java.io.PrintStream)}
-     * @param subAnswerIndex the index of the sub-answer to display (if <tt>null</tt> the whole answer is used)
-     * @param out a stream where the application writes information for the user
-     */
-    private void printOperationAnswer(Object answerObject, char answerType, Integer subAnswerIndex, PrintStream out) {
-        switch (answerType) {
-            case 'A':
-            case 'O':
-                out.print(answerObject);
-                break;
-            case 'L':
-                out.print(((AbstractObject)answerObject).getLocatorURI());
-                break;
-            case 'D':
-                RankedAbstractObject rankedAnswerObject = (RankedAbstractObject)answerObject;
-                out.print(rankedAnswerObject.getDistance());
-                out.print(": ");
-                out.print(rankedAnswerObject.getObject().getLocatorURI());
-                break;
-            case 'S':
-                rankedAnswerObject = (RankedAbstractObject)answerObject;
-                out.print(rankedAnswerObject.getObject().getLocatorURI());
-                out.print(": ");
-                out.print(rankedAnswerObject.getDistance());
-                break;
-            case 'M':
-                RankedAbstractMetaObject rankedAnswerMetaObject = (RankedAbstractMetaObject)answerObject;
-                out.print(rankedAnswerMetaObject.getObject().getLocatorURI());
-                out.print(": ");
-                out.print(subAnswerIndex == null ? rankedAnswerMetaObject.getDistance() : rankedAnswerMetaObject.getSubDistance(subAnswerIndex));
-                break;
-            case 'W':
-                try {
-                    if (answerObject instanceof RankedAbstractObject) {
-                        ((LocalAbstractObject) ((RankedAbstractObject) answerObject).getObject()).write(out);
-                    } else {
-                        ((LocalAbstractObject) answerObject).write(out);
-                    }
-                } catch (IOException ex) {
-                    throw new IllegalArgumentException(ex);
-                } catch (ClassCastException ex) {
-                    throw new IllegalArgumentException(ex);
-                }
-                break;
-            default:
-                throw new IllegalArgumentException("Unknown answer type: " + answerType);
-        }
-    }
-
-    /**
-     * Show the answer of the last executed query operation.
-     * Specifically, the information about the operation created by last call to
-     * {@link #operationExecute} or {@link #operationBgExecute} is shown. Note that
-     * the operation might be still running if the {@link #operationBgExecute} was
-     * used and thus the results might not be complete. Use {@link #operationWaitBg}
-     * to wait for background operations to finish.
-     * <p>
-     * If the last operation was not {@link messif.operations.QueryOperation query} operation,
-     * this method will fail.
-     * </p>
-     * <p>
-     * The following optional arguments are accepted:
-     *   <ul>
-     *     <li>objects separator (defaults to newline)</li>
-     *     <li>result type - can be 'All' = display everything,
-     *            'Objects' = displays just objects, 'Locators' = display just locators,
-     *             or 'DistanceLocators' = display format 'distance: locator',
-     *             or 'WriteRawData' = write the objects by {@link LocalAbstractObject#write(java.io.OutputStream) }</li>
-     *     <li>number of results to display (defaults to all)</li>
-     *     <li>number of results to skip from the beginning (defaults to 0)</li>
-     *   </ul>
-     * </p>
-     * 
-     * <p>
-     * Example of usage:
-     * <pre>
-     * MESSIF &gt;&gt;&gt; operationAnswer , Locators
-     * </pre>
-     * </p>
-     * 
-     * @param out a stream where the application writes information for the user
-     * @param args display separator for the list of objects and type of the display
-     * @return <tt>true</tt> if the method completes successfully, otherwise <tt>false</tt>
-     */  
-    @ExecutableMethod(description = "list objects retrieved by the last executed query operation", arguments = {"objects separator (not required)", "display All/Objects/Locators/DistanceLocators/SLocatorsDistance (defaults to All)", "number of results to display (defaults to all)", "number of results to skip (defaults to 0)"})
-    public boolean operationAnswer(PrintStream out, String... args) {
-        return operationAnswer(null, out, 1, args);
-    }
-
-    /**
-     * Show the sub-answer of the last executed query operation if possible.
-     * Specifically, the information about the operation created by last call to
-     * {@link #operationExecute} or {@link #operationBgExecute} is shown. Note that
-     * the operation might be still running if the {@link #operationBgExecute} was
-     * used and thus the results might not be complete. Use {@link #operationWaitBg}
-     * to wait for background operations to finish.
-     * <p>
-     * If the last operation was not {@link messif.operations.QueryOperation query} operation,
-     * this method will fail.
-     * </p>
-     * <p>
-     * The following arguments are accepted:
-     *   <ul>
-     *     <li>zero-based index of the sub-answer to show (required argument)</li>
-     *     <li>objects separator (defaults to newline)</li>
-     *     <li>result type - can be 'All' = display everything,
-     *            'Objects' = displays just objects, 'Locators' = display just locators,
-     *             or 'DistanceLocators' = display format 'distance: locator'</li>
-     *     <li>number of results to display (defaults to all)</li>
-     *     <li>number of results to skip from the beginning (defaults to 0)</li>
-     *   </ul>
-     * </p>
-     * 
-     * <p>
-     * Example of usage:
-     * <pre>
-     * MESSIF &gt;&gt;&gt; operationSubAnswer 1 , Locators
-     * </pre>
-     * </p>
-     * 
-     * @param out a stream where the application writes information for the user
-     * @param args sub-answer index, display separator for the list of objects, and type of the display
-     * @return <tt>true</tt> if the method completes successfully, otherwise <tt>false</tt>
-     */  
-    @ExecutableMethod(description = "list sub-answer objects retrieved by the last executed query operation", arguments = {"sub-answer index to show", "objects separator (not required)", "display All/Objects/Locators/DistanceLocators/SLocatorsDistance (defaults to All)", "number of results to display (defaults to all)", "number of results to skip (defaults to 0)"})
-    public boolean operationSubAnswer(PrintStream out, String... args) {
-        Integer subAnswerIndex;
-        try {
-            subAnswerIndex = Integer.valueOf(args[1]);
-        } catch (Exception e) {
-            out.println("Error reading sub-answer index from the first argument");
-            return false;
-        }
-        return operationAnswer(subAnswerIndex, out, 2, args);
-    }
-
-
-    //****************** Direct algoritm methods execution ******************//
-
-    /**
-     * Directly execute a method of the running algorithm.
-     * The method name and its arguments must be provided.
-     * Only {@link messif.utility.Convert#stringToType convertible} types can
-     * be passed as arguments and if there are several methods with the same name,
-     * the first one that matches the number of arguments is selected.
-     * 
-     * <p>
-     * Example of usage:
-     * <pre>
-     * MESSIF &gt;&gt;&gt; methodExecute mySpecialAlgorithmMethod 1 false string_string
-     * </pre>
-     * </p>
-     * 
-     * @param out a stream where the application writes information for the user
-     * @param args method name followed by the values for its arguments
-     * @return <tt>true</tt> if the method completes successfully, otherwise <tt>false</tt>
-     */
-    @ExecutableMethod(description = "directly execute a method of the running algorithm", arguments = {"method name", "arguments for the method ..."})
-    public boolean methodExecute(PrintStream out, String... args) {
-        if (algorithm == null) {
-            out.println("No running algorithm is selected");
-            return false;
-        }
-        if (args.length < 2) {
-            out.println("methodExecute requires at least the method name (see 'help methodExecute')");
-            return false;
-        }
-
-        try {
-            Object rtv = algorithm.executeMethodWithStringArguments(args, 1, namedInstances);
-            if (rtv != null)
-                out.println(rtv);
-            return true;
-        } catch (NoSuchInstantiatorException e) {
-            out.println("Method '" + args[1] + "' with " + (args.length - 2) + " arguments was not found in algorithm");
-            return false;
-        } catch (Exception e) {
-            logException(e);
-            out.println(e.toString());
-            return false;
-        }
-    }
-
-
-    //****************** Statistics command functions ******************//
-
-    /**
-     * Disable (or enable) gathering of statistics.
-     * If passed without parameters, statistics are disabled, so the other
-     * statistic methods are useless.
-     * If <tt>false</tt> is passed as parameter, statistics are enabled again.
-     * By default, statistics are enabled when application starts.
-     * 
-     * <p>
-     * Example of usage:
-     * <pre>
-     * MESSIF &gt;&gt;&gt; statisticsDisable false
-     * </pre>
-     * </p>
-     * 
-     * @param out a stream where the application writes information for the user
-     * @param args flag whether to disable (true) or enable (false) the statistics
-     * @return <tt>true</tt> if the method completes successfully, otherwise <tt>false</tt>
-     */ 
-    @ExecutableMethod(description = "enable/disable statistics - if disabled, all statistics are useless", arguments = { "false to enable statistics (not required)" })
-    public boolean statisticsDisable(PrintStream out, String... args) {
-        if (args.length <= 1 || Boolean.parseBoolean(args[1]))
-            Statistics.disableGlobally();
-        else Statistics.enableGlobally();
-        return true;
-    }
-
-    /**
-     * Print all global statistics.
-     * Statistics are shown as <code>name: value</code>.
-     * <p>
-     * Three optional arguments are accepted:
-     *   <ul>
-     *     <li>regular expression applied on names as a filter</li>
-     *     <li>separator of statistics (defaults to newline)</li>
-     *     <li>separator appended after printed statistics (defaults to newline)</li>
-     *   </ul>
-     * </p>
-     * <p>
-     * Example of usage:
-     * To print statistics comma-separated, use:
-     * <pre>
-     * MESSIF &gt;&gt;&gt; statisticsGlobal DistanceComputations.* ,
-     * </pre>
-     * To avoid appending newline and append comma, use:
-     * <pre>
-     * MESSIF &gt;&gt;&gt; statisticsGlobal DistanceComputations.* , ,
-     * </pre>
-     * </p>
-     * 
-     * @param out a stream where the application writes information for the user
-     * @param args regular expression to match statistic names and the display separators for the statistic values
-     * @return <tt>true</tt> if the method completes successfully, otherwise <tt>false</tt>
-     */ 
-    @ExecutableMethod(description = "show global statistics", arguments = { "statistic name regexp (not required)", "separator of statistics (not required)", "final separator (not required)" })
-    public boolean statisticsGlobal(PrintStream out, String... args) {
-        if (args.length >= 3) {
-            String stats = Statistics.printStatistics(args[1], args[2]);
-            if (args.length >= 4) {
-                out.print(stats);
-                out.print(args[3]);
-            } else
-                out.println(stats);
-        } else if (args.length >= 2)
-            out.println(Statistics.printStatistics(args[1]));
-        else out.println(Statistics.printStatistics());
-        return true;
-    }
-
-    /**
-     * Gets a value from a global statistic.
-     * If the global statistic does not exist, a new one is created.
-     * <p>
-     * Two arguments are required:
-     *   <ul>
-     *     <li>the name of the statistic</li>
-     *     <li>the class of the statistic</li>
-     *   </ul>
-     * </p>
-     * <p>
-     * Example of usage:
-     * <pre>
-     * MESSIF &gt;&gt;&gt; statisticsGlobalGet DistanceComputations messif.statistics.StatisticCounter
-     * </pre>
-     * </p>
-     *
-     * @param out a stream where the application writes information for the user
-     * @param args the name and class of the global statistic
-     * @return <tt>true</tt> if the method completes successfully, otherwise <tt>false</tt>
-     */
-    @ExecutableMethod(description = "get/create global statistic", arguments = { "statistic name", "statistic class" })
-    public boolean statisticsGlobalGet(PrintStream out, String... args) {
-        try {
-            @SuppressWarnings("unchecked")
-            Class<Statistics<?>> statClass = (Class)Convert.getClassForName(args[2], Statistics.class);
-            out.println(Statistics.getStatistics(args[1], statClass));
-        } catch (Exception e) {
-            out.println("Cannot get global statistics: " + e);
-            return false;
-        }
-        return true;
-    }
-
-    /**
-     * Reset all global statistics.
-     * An optional parameter is a regular expression applied on names as a filter.
-     * 
-     * <p>
-     * Example of usage:
-     * <pre>
-     * MESSIF &gt;&gt;&gt; statisticsResetGlobal DistanceComputations
-     * </pre>
-     * </p>
-     * 
-     * @param out a stream where the application writes information for the user
-     * @param args regular expression to match statistic names
-     * @return <tt>true</tt> if the method completes successfully, otherwise <tt>false</tt>
-     */
-    @ExecutableMethod(description = "reset global statistics", arguments = { "statistic name regexp (not required)" })
-    public boolean statisticsResetGlobal(PrintStream out, String... args) {
-        if (args.length > 1)
-            Statistics.resetStatistics(args[1]);
-        else Statistics.resetStatistics();
-        return true;
-    }
-
-    /**
-     * Print statistics gathered by the last executed operation.
-     * Only the {@link messif.statistics.Statistics#bindTo bound} statistics are
-     * reported. Usually, algorithms bind the relevant statistics automatically, but
-     * it can be done explicitely using the {@link #statisticsSetAutoBinding} method.
-     * Statistics are shown as <code>name: value</code>.
-     * <p>
-     * Three optional arguments are accepted:
-     *   <ul>
-     *     <li>regular expression applied on names as a filter</li>
-     *     <li>separator of statistics (defaults to newline)</li>
-     *     <li>separator appended after printed statistics (defaults to newline)</li>
-     *   </ul>
-     * </p>
-     * <p>
-     * Example of usage:
-     * To print statistics comma-separated, use:
-     * <pre>
-     * MESSIF &gt;&gt;&gt; statisticsLastOperation DistanceComputations.* ,
-     * </pre>
-     * To avoid appending newline and append comma, use:
-     * <pre>
-     * MESSIF &gt;&gt;&gt; statisticsLastOperation DistanceComputations.* , ,
-     * </pre>
-     * </p>
-     * 
-     * @param out a stream where the application writes information for the user
-     * @param args regular expression to match statistic names and the display separators for the statistic values
-     * @return <tt>true</tt> if the method completes successfully, otherwise <tt>false</tt>
-     */ 
-    @ExecutableMethod(description = "show last operation statistics", arguments = { "statistic name regexp (not required)", "separator of statistics (not required)", "separator appended after printed statistics (defaults to newline)"})
-    public boolean statisticsLastOperation(PrintStream out, String... args) {
-        if (args.length >= 3) {
-            String stats = algorithm.getOperationStatistics().printStatistics(args[1], args[2]);
-            if (args.length >= 4) {
-                out.print(stats);
-                out.print(args[3]);
-            } else {
-                out.println(stats);
-            }
-        } else if (args.length >= 2) {
-            out.println(algorithm.getOperationStatistics().printStatistics(args[1]));
-        } else {
-            out.println(algorithm.getOperationStatistics().printStatistics());
-        }
-        return true;
-    }
-
-    /**
-     * Regular expression on global statistics' names that are bound for each executed operation.
-     * A required argument sets the regular expression applied on names as a filter.
-     * If the passed argument is <tt>null</tt>, the autobinding is disabled.
-     * 
-     * <p>
-     * Example of usage:
-     * <pre>
-     * MESSIF &gt;&gt;&gt; statisticsSetAutoBinding .*
-     * </pre>
-     * </p>
-     * 
-     * @param out a stream where the application writes information for the user
-     * @param args regular expression to match statistic names to bind
-     * @return <tt>true</tt> if the method completes successfully, otherwise <tt>false</tt>
-     */ 
-    @ExecutableMethod(description = "set auto binding operation statistics to global ones", arguments = { "statistic name regexp (if null, auto binding is disabled)" })
-    public boolean statisticsSetAutoBinding(PrintStream out, String... args) {
-        if (args.length >= 2)
-            bindOperationStatsRegexp = args[1];
-        else bindOperationStatsRegexp = null;
-        return true;
-    }
-
-
-    //****************** Object stream command functions ******************//
-
-    /**
-     * Open a named stream which allows to read {@link LocalAbstractObject objects} from a file.
-     * The first required argument specifies a file name from which to open the stream.
-     * The second required argument gives a fully-qualified name of the stored {@link LocalAbstractObject object class}.
-     * The third required argument is a name under which the stream is opened.
-     * 
-     * <p>
-     * If the name (third argument) is then specified in place where {@link LocalAbstractObject}
-     * is argument required, the next object is read from the stream and used as the argument's value.
-     * </p>
-     * 
-     * <p>
-     * Example of usage:
-     * <pre>
-     * MESSIF &gt;&gt;&gt; objectStreamOpen /my/data/file.xx messif.objects.impl.ObjectByteVectorL1 my_data
-     * MESSIF &gt;&gt;&gt; operationExecute messif.operations.query.RangeQueryOperation my_data 1.3
-     * MESSIF &gt;&gt;&gt; operationExecute messif.operations.query.kNNQueryOperation my_data 10
-     * </pre>
-     * 
-     * Note that the first two objects are read from the stream file /my/data/file.xx, first is used
-     * as a query object for the range query, the second is used in the k-NN query.
-     * 
-     * A second example with a special class that requires some additional constructor parameters:
-     * <pre>
-     * public class MyClass {
-     *     public MyClass(BufferedReader stream, int value, String text) {
-     *         ... construct object from the stream ...
-     *     }
-     * }
-     * MESSIF &gt;&gt;&gt; objectStreamOpen /my/data/file.xx MyClass other_data 10 string_value
-     * </pre>
-     * </p>
-     * 
-     * @param out a stream where the application writes information for the user
-     * @param args file name to read from,
-     *             class name of objects to be read from the file,
-     *             optional name of the object stream,
-     *             optional additional arguments for the object constructor
-     * @return <tt>true</tt> if the method completes successfully, otherwise <tt>false</tt>
-     */
-    @ExecutableMethod(description = "create new stream of LocalAbstractObjects", arguments = { "filename", "class of objects in the stream", "name of the stream", "additional arguments for the object constructor (optional)" })
-    public boolean objectStreamOpen(PrintStream out, String... args) {
-        if (args.length < 4) {
-            out.println("objectStreamOpen requires a filename, object class and name (see 'help objectStreamOpen')");
-            return false;
-        }
-        try {
-            // Build collection of additional arguments
-            List<String> additionalArgs;
-            if (args.length > 4) {
-                additionalArgs = new ArrayList<String>();
-                for (int i = 4; i < args.length; i++)
-                    additionalArgs.add(args[i]);
-            } else {
-                additionalArgs = null;
-            }
-
-            // Store new stream into stream registry
-            if (namedInstances.put(
-                args[3],
-                new StreamGenericAbstractObjectIterator<LocalAbstractObject>(
-                    Convert.getClassForName(args[2], LocalAbstractObject.class),
-                    args[1],
-                    namedInstances,
-                    additionalArgs
-                )
-            ) != null)
-                out.println("Previously opened stream changed to a new file");
-            return true;
-        } catch (IOException e) {
-            out.println(e.toString());
-            return false;
-        } catch (ClassNotFoundException e) {
-            out.println(e.toString());
-            return false;
-        }
-    }
-
-    /**
-     * Sets a value of additional constructor parameter of an opened object stream.
-     * See {@link #objectStreamOpen} method for explanation of the concept of 
-     * additional constructor parameters.
-     * This method requires three arguments:
-     * <ul>
-     *   <li>the name of the stream the name of which to change,</li>
-     *   <li>the the new value for the parameter,</li>
-     *   <li>the constructor parameter index to change (zero-based).</li>
-     * </ul>
-     * The third argument is optional. If not specified, <tt>0</tt> is assumed.
-     * 
-     * <p>
-     * Example of usage:
-     * <pre>
-     * MESSIF &gt;&gt;&gt; objectStreamSetParameter other_data new_string_value 1
-     * </pre>
-     * </p>
-     * 
-     * @param out a stream where the application writes information for the user
-     * @param args name of the object stream, new parameter value to object's contructor, and zero-based index of the parameter
-     * @return <tt>true</tt> if the method completes successfully, otherwise <tt>false</tt>
-     */
-    @ExecutableMethod(description = "set parameter of objects' constructor", arguments = { "name of the stream", "parameter value", "index of parameter (not required -- zero if not given)" })
-    public boolean objectStreamSetParameter(PrintStream out, String... args) {
-        if (args.length < 3) {
-            out.println("objectStreamSetParameter requires a stream name and parameter value (see 'help objectStreamSetParameter')");
-            return false;
-        }
-        AbstractStreamObjectIterator<?> objectStream = (AbstractStreamObjectIterator<?>)namedInstances.get(args[1]);
-        if (objectStream != null) 
-            try {
-                // Set parameter
-                objectStream.setConstructorParameterFromString((args.length > 3)?Integer.parseInt(args[3]):0, args[2], namedInstances);
-                return true;
-            } catch (IndexOutOfBoundsException e) {
-                out.println(e.toString());
-            } catch (IllegalArgumentException e) {
-                out.println(e.toString());
-            } catch (InstantiationException e) {
-                out.println(e.toString());
-            }
-        else
-            out.print("Stream '" + args[1] + "' is not opened");
-        return false;
-
-    }
-
-    /**
-     * Closes a named object stream.
-     * An argument specifying the name of the stream to close is required.
-     * 
-     * <p>
-     * Example of usage:
-     * <pre>
-     * MESSIF &gt;&gt;&gt; objectStreamClose my_data
-     * </pre>
-     * </p>
-     * 
-     * @param out a stream where the application writes information for the user
-     * @param args name of an opened object stream
-     * @return <tt>true</tt> if the method completes successfully, otherwise <tt>false</tt>
-     */
-    @ExecutableMethod(description = "close a stream of LocalAbstractObjects", arguments = { "name of the stream" })
-    public boolean objectStreamClose(PrintStream out, String... args) {
-        return namedInstanceRemove(out, args);
-    }
-
-    /**
-     * Resets a named object stream. It means that the objects are read from
-     * the beginning of the stream's file again.
-     * An argument specifying the name of the stream to reset is required.
-     * 
-     * <p>
-     * Example of usage:
-     * <pre>
-     * MESSIF &gt;&gt;&gt; objectStreamReset my_data
-     * </pre>
-     * </p>
-     * 
-     * @param out a stream where the application writes information for the user
-     * @param args name of an opened object stream
-     * @return <tt>true</tt> if the method completes successfully, otherwise <tt>false</tt>
-     */
-    @ExecutableMethod(description = "reset an AbstractObjectStream stream to read objects from the beginning", arguments = { "name of the stream" })
-    public boolean objectStreamReset(PrintStream out, String... args) {
-        if (args.length < 2) {
-            out.println("objectStreamReset requires a stream name (see 'help objectStreamReset')");
-            return false;
-        }
-        AbstractStreamObjectIterator<?> objectStream = (AbstractStreamObjectIterator<?>)namedInstances.get(args[1]);
-        if (objectStream != null) 
-            try {
-                // Reset the returned stream
-                objectStream.reset();
-                return true;
-            } catch (IOException e) {
-                out.println(e.toString());
-            }
-        else out.print("Stream '" + args[1] + "' is not opened");
-        return false;
-    }
-
-
-    //****************** Property file ******************//
-
-    /**
-     * Creates a new named properties.
-     * The first required argument specifies the name from which to load the properties.
-     * The second required argument specifies the name for the properties instance that can be used in other methods.
-     * The third optional argument specifies a prefix of keys that the create properties will be restricted to (defaults to <tt>null</tt>).
-     * The fourth optional argument specifies a hashtable of variables that will be replaced in the property values (defaults to <tt>null</tt>).
-     * <p>
-     * Example of usage:
-     * <pre>
-     * MESSIF &gt;&gt;&gt; propertiesOpen someparameters.cf my_props begins_with_this host=localhost,port=1000
-     * </pre>
-     * </p>
-     *
-     * @param out a stream where the application writes information for the user
-     * @param args the property file, the new name, the restrict prefix (not required) and the variables (not required)
-     * @return <tt>true</tt> if the method completes successfully, otherwise <tt>false</tt>
-     */
-    @ExecutableMethod(description = "opens a new named property file", arguments = { "property file", "new name", "restrict prefix (not required)", "variables (not required)" })
-    public boolean propertiesOpen(PrintStream out, String... args) {
-        return propertiesOpen(out, args[1], args[2], (args.length > 3)?args[3]:null, (args.length > 4)?Convert.stringToMap(args[4]):null);
-    }
-
-    /**
-     * Internal method for propertiesOpen.
-     * @param out a stream where the application writes information for the user
-     * @param fileName the property file
-     * @param name the name for the instance
-     * @param prefix the restrict prefix
-     * @param variables the map of variables
-     * @return <tt>true</tt> if the method completes successfully, otherwise <tt>false</tt>
-     */
-    private boolean propertiesOpen(PrintStream out, String fileName, String name, String prefix, Map<String, String> variables) {
-        try {
-            ExtendedProperties properties = new ExtendedProperties();
-            properties.load(new FileInputStream(fileName));
-            if (prefix != null || variables != null)
-                properties = ExtendedProperties.restrictProperties(properties, prefix, variables);
-            if (namedInstances.put(name, properties) != null)
-                out.println("Previous named instance changed to a new one");
-            return true;
-        } catch (IOException e) {
-            out.println("Cannot read properties: " + e);
-            return false;
-        }
-    }
-
-    /**
-     * Creates a new named instance of properties from the values of configuration file.
-     * Note that this method is not available from the command line interface.
-     * This action does not have .parameter.#no syntax, but every value passed as
-     * with this action name will be stored in the created properties.
-     * 
-     * <p>
-     * Example of usage:
-     * <pre>
-     * myProps = propertiesCreate
-     * myProps.propName1 = propValue1
-     * myProps.propName2 = propValue2
-     * </pre>
-     * </p>
-     * This configuration file action will create (or replace) a named instance called "myProps"
-     * with a {@link ExtendedProperties} instance that will contain properties "propName1" and
-     * "propName2" with values "propValue1" and "propValue2" respectively.
-     * 
-     * @param out a stream where the application writes information for the user
-     * @param inputProperties the properties to copy from
-     * @param name the name for the instance
-     * @param prefix the restrict prefix
-     * @param variables the map of variables
-     * @return <tt>true</tt> if the method completes successfully, otherwise <tt>false</tt>
-     */
-    private boolean propertiesCreate(PrintStream out, Properties inputProperties, String name, String prefix, Map<String, String> variables) {
-        ExtendedProperties properties = ExtendedProperties.restrictProperties(inputProperties, prefix, variables);
-        if (namedInstances.put(name, properties) != null)
-            out.println("Previous named instance changed to a new one");
-        return true;
-    }
-
-
-    //****************** Named instances ******************//
-
-    /**
-     * Creates a new named instance.
-     * An argument specifying the signature of a constructor, a factory method or a static field
-     * is required. Additional argument specifies the name for the instance (defaults to
-     * name of the action where this is specified). If the instance already exists,
-     * this method fails (use {@link #namedInstanceReplace namedInstanceReplace} instead.
-     *
-     * <p>
-     * Example of usage for constructor, factory method and static field:
-     * <pre>
-     * MESSIF &gt;&gt;&gt; namedInstanceAdd messif.objects.impl.ObjectByteVectorL1(1,2,3,4,5,6,7,8,9,10) my_object
-     * MESSIF &gt;&gt;&gt; namedInstanceAdd messif.utility.ExtendedProperties.getProperties(someparameters.cf) my_props
-     * MESSIF &gt;&gt;&gt; namedInstanceAdd messif.buckets.index.LocalAbstractObjectOrder.locatorToLocalObjectComparator my_comparator
-     * </pre>
-     * </p>
-     *
-     * @param out a stream where the application writes information for the user
-     * @param args the instance constructor, factory method or static field signature and the name to register
-     * @return <tt>true</tt> if the method completes successfully, otherwise <tt>false</tt>
-     * @throws InvocationTargetException if there was an error while creating a named instance
-     */
-    @ExecutableMethod(description = "creates a new named instance", arguments = { "instance constructor, factory method or static field signature", "name to register"})
-    public boolean namedInstanceAdd(PrintStream out, String... args) throws InvocationTargetException {
-        if (args.length <= 2) {
-            out.println("Two arguments (signature and instance name) are required for namedInstanceAdd");
-            return false;
-        }
-        if (namedInstances.containsKey(args[2])) {
-            out.println("Named instance '" + args[2] + "' already exists");
-            return false;
-        } else {
-            return namedInstanceReplace(out, args);
-        }
-    }
-
-    /**
-     * Creates a new named instance or replaces an old one.
-     * An argument specifying the signature of a constructor, a factory method or a static field
-     * is required. Additional argument specifies the name for the instance (defaults to
-     * name of the action where this is specified).
-     * <p>
-     * Example of usage for constructor, factory method and static field:
-     * <pre>
-     * MESSIF &gt;&gt;&gt; namedInstanceReplace messif.objects.impl.ObjectByteVectorL1(1,2,3,4,5,6,7,8,9,10) my_object
-     * MESSIF &gt;&gt;&gt; namedInstanceReplace messif.utility.ExtendedProperties.getProperties(someparameters.cf) my_props
-     * MESSIF &gt;&gt;&gt; namedInstanceReplace messif.buckets.index.LocalAbstractObjectOrder.locatorToLocalObjectComparator my_comparator
-     * </pre>
-     * </p>
-     *
-     * @param out a stream where the application writes information for the user
-     * @param args the instance constructor, factory method or static field signature and the name to register
-     * @return <tt>true</tt> if the method completes successfully, otherwise <tt>false</tt>
-     * @throws InvocationTargetException if there was an error while creating a named instance
-     */
-    @ExecutableMethod(description = "creates a new named instance or replaces old one", arguments = { "instance constructor, factory method or static field signature", "name to register"})
-    public boolean namedInstanceReplace(PrintStream out, String... args) throws InvocationTargetException {
-        if (args.length <= 2) {
-            out.println("Two arguments (signature and instance name) are required for namedInstanceReplace");
-            return false;
-        }
-            
-        try {
-            Object instance = InstantiatorSignature.createInstanceWithStringArgs(args[1], Object.class, namedInstances);
-            namedInstances.put(args[2], instance);
-            return true;
-        } catch (NoSuchInstantiatorException e) {
-            out.println("Error creating named instance for " + args[1] + ": " + e);
-            return false;
-        }
-    }
-
-    /**
-     * Prints the list of all named instances.
-     * <p>
-     * Example of usage:
-     * <pre>
-     * MESSIF &gt;&gt;&gt; namedInstanceList
-     * </pre>
-     * </p>
-     * 
-     * @param out a stream where the application writes information for the user
-     * @param args no arguments required
-     * @return <tt>true</tt> if the method completes successfully, otherwise <tt>false</tt>
-     */
-    @ExecutableMethod(description = "list all named instances", arguments = {})
-    public boolean namedInstanceList(PrintStream out, String... args) {
-        for(Map.Entry<String, Object> entry : namedInstances.entrySet())
-            out.println(entry);
-        return true;
-    }
-
-    /**
-     * Removes a named instances.
-     * An argument specifying the name of the instance to remove is required.
-     *
-     * <p>
-     * Example of usage:
-     * <pre>
-     * MESSIF &gt;&gt;&gt; namedInstanceRemove my_object
-     * </pre>
-     * </p>
-     *
-     * @param out a stream where the application writes information for the user
-     * @param args the name of the instance to remove
-     * @return <tt>true</tt> if the method completes successfully, otherwise <tt>false</tt>
-     */
-    @ExecutableMethod(description = "removes a named instance", arguments = { "name of the instance" })
-    public boolean namedInstanceRemove(PrintStream out, String... args) {
-        Object instance = namedInstances.remove(args[1]);
-        if (instance != null) {
-            // Try to close the instance
-            if (instance instanceof Closeable) {
-                try {
-                    ((Closeable)instance).close();
-                } catch (IOException e) {
-                    out.println("Error closing named instance: " + e.toString());
-                    return false;
-                }
-
-            // Try to clear the instance
-            } else if (instance instanceof Clearable) {
-                ((Clearable)instance).clearSurplusData();
-            }
-        } else {
-            out.print("There is no instance with name '" + args[1] + "'");
-        }
-        return true;
-    }
-
-    /**
-     * Prints the value of a named instance.
-     * An argument specifying the name of the instance to print is required.
-     * Note that the argument also accepts a named instance invocation using the same
-     * syntax as for {@link #namedInstanceReplace(java.io.PrintStream, java.lang.String[])}.
-     *
-     * <p>
-     * Example of usage:
-     * <pre>
-     * MESSIF &gt;&gt;&gt; namedInstanceEcho my_object
-     * </pre>
-     * </p>
-     *
-     * @param out a stream where the application writes information for the user
-     * @param args the name of the instance to print
-     * @return <tt>true</tt> if the method completes successfully, otherwise <tt>false</tt>
-     * @throws InvocationTargetException if there was an error while printing a named instance
-     */
-    @ExecutableMethod(description = "prints the value of a named instance", arguments = { "name of the instance" })
-    public boolean namedInstanceEcho(PrintStream out, String... args) throws InvocationTargetException {
-        if (args.length <= 1) {
-            out.println("The argument with the instance name is required for namedInstanceEcho");
-            return false;
-        }
-
-        try {
-            Object value = namedInstances.get(args[1]);
-            if (value == null) // Named instance not accessed directly, try instantiation
-                value = InstantiatorSignature.createInstanceWithStringArgs(args[1], Object.class, namedInstances);
-            out.println(value);
-            return true;
-        } catch (NoSuchInstantiatorException e) {
-            out.println("Error creating named instance for " + args[1] + ": " + e);
-            return false;
-        }
-        
-    }
-
-    /**
-     * Creates a new named instance from an object serialized in a file.
-     * An argument specifying the file from which to read the instance is required.
-     * Additional argument specifies the name for the instance (defaults to
-     * name of the action where this is specified).
-     * <p>
-     * Example of usage:
-     * <pre>
-     * MESSIF &gt;&gt;&gt; namedInstanceRestore path/to/serialized/object.bin my_object
-     * </pre>
-     * </p>
-     *
-     * @param out a stream where the application writes information for the user
-     * @param args the file with the serialized object and the name to register
-     * @return <tt>true</tt> if the method completes successfully, otherwise <tt>false</tt>
-     * @throws IOException if there was an error while reading from the file
-     * @throws ClassNotFoundException if there was an error while creating a named instance
-     */
-    @ExecutableMethod(description = "creates a new named instance serialized in a file", arguments = { "file path", "name to register"})
-    public boolean namedInstanceRestore(PrintStream out, String... args) throws IOException, ClassNotFoundException {
-        if (args.length <= 2) {
-            out.println("Two arguments (file path and instance name) are required for namedInstanceRestore");
-            return false;
-        }
-        if (namedInstances.containsKey(args[2])) {
-            out.println("Named instance '" + args[2] + "' already exists");
-            return false;
-        }
-        ObjectInputStream stream = new ObjectInputStream(new FileInputStream(args[1]));
-        try {
-            namedInstances.put(args[2], stream.readObject());
-            return true;
-        } finally {
-            stream.close();
-        }
-    }
-
-    /**
-     * Serializes the value of a named instance into a file.
-     * Two arguments specifying the name of the instance to write and
-     * the file path where the object will be written are required.
-     *
-     * <p>
-     * Example of usage:
-     * <pre>
-     * MESSIF &gt;&gt;&gt; namedInstanceStore my_object path/to/serialized/object.bin
-     * </pre>
-     * </p>
-     *
-     * @param out a stream where the application writes information for the user
-     * @param args the name of the instance to write and the file name
-     * @return <tt>true</tt> if the method completes successfully, otherwise <tt>false</tt>
-     * @throws IOException if there was an error while storing the named instance
-     */
-    @ExecutableMethod(description = "prints the value of a named instance", arguments = { "name of the instance" })
-    public boolean namedInstanceStore(PrintStream out, String... args) throws IOException {
-        if (args.length <= 2) {
-            out.println("Two arguments are required for namedInstanceStore:  the instance name and the file path");
-            return false;
-        }
-
-        Object value = namedInstances.get(args[1]);
-        if (value == null) {
-            out.print("There is no instance with name '" + args[1] + "'");
-            return false;
-        }
-
-        ObjectOutputStream stream = new ObjectOutputStream(new FileOutputStream(args[2]));
-        try {
-            stream.writeObject(value);
-            return true;
-        } finally {
-            stream.close();
-        }        
-    }
-
-
-    //****************** Logging command functions ******************//
-
-    /**
-     * Get or set the global level of logging.
-     * If an argument is passed, the logging level is set.
-     * Allowed argument values are names of {@link Level logging level} constants.
-     * Otherwise the current logging level is printed out.
-     * 
-     * <p>
-     * Example of usage:
-     * <pre>
-     * MESSIF &gt;&gt;&gt; loggingLevel warning
-     * </pre>
-     * </p>
-     * 
-     * @param out a stream where the application writes information for the user
-     * @param args the new logging level
-     * @return <tt>true</tt> if the method completes successfully, otherwise <tt>false</tt>
-     */
-    @ExecutableMethod(description = "get/set global level of logging", arguments = { "[new logging level]" })
-    public boolean loggingLevel(PrintStream out, String... args) {
-        try {
-            if (args.length < 2)
-                out.println("Current global logging level: " + Logging.getLogLevel());
-            else
-                Logging.setLogLevel(Level.parse(args[1].toUpperCase()));
-        } catch (IllegalArgumentException e) {
-            out.println(e.getMessage());
-            return false;
-        }
-        return true;
-    }
-
-    /**
-     * Set the logging level of console.
-     * One argument specifying the logging level is required.
-     * Allowed argument values are names of {@link Level logging level} constants.
-     * Note that the messages with lower logging level than the current global
-     * logging level will not be printed regardless of the console logging level setting.
-     * 
-     * <p>
-     * Example of usage:
-     * <pre>
-     * MESSIF &gt;&gt;&gt; loggingConsoleChangeLevel info
-     * </pre>
-     * </p>
-     * 
-     * @param out a stream where the application writes information for the user
-     * @param args the new logging level
-     * @return <tt>true</tt> if the method completes successfully, otherwise <tt>false</tt>
-     */
-    @ExecutableMethod(description = "set logging level for console", arguments = { "new logging level" })
-    public boolean loggingConsoleChangeLevel(PrintStream out, String... args) {
-        try {
-            Logging.setConsoleLevel(Level.parse(args[1].toUpperCase()));
-        } catch (IllegalArgumentException e) {
-            out.println(e.getMessage());
-            return false;
-        }
-        return true;
-    }
-
-    /**
-     * Adds a file for writing logging messages.
-     * The first required argument specifies the name of the file to open.
-     * The second argument (defaults to global logging level) specifies the
-     * logging level of messages that will be stored in the file.
-     * The third argument is a flag if the file is overwritten or appended to if it exists
-     * and defaults to appending.
-     * The fourth argument specifies whether to use XML or text (the default) format.
-     * Allowed argument values are names of {@link Level logging level} constants.
-     * The fifth optional argument specifies a regular expression that the message must satisfy
-     * in order to be written in this file. 
-     * The sixth argument specifies the message part that the regular expression
-     * is applied to - see {@link Logging.RegexpFilterAgainst} for explanation of
-     * the various values.
-     * The seventh argument is the maximum number of bytes to write to a logging
-     * file before it is rotated (zero means unlimited).
-     * The ninth argument is the number of logging files for rotation. This only
-     * applies, if the maximal file size is given in previous argument.
-     * In that case, once the file reaches the size, it is renamed with a numbering
-     * prefix and all other logging file numbers are increased by one (log rotation).
-     * The files with a greater or equal number than this argument specifies are deleted.
-     * 
-     * Note that the messages with lower logging level than the current global
-     * logging level will not be printed regardless of the file's logging level.
-     * 
-     * <p>
-     * Example of usage:
-     * <pre>
-     * MESSIF &gt;&gt;&gt; loggingFileAdd myFile.log info true false messif.* CLASS_NAME
-     * </pre>
-     * </p>
-     * 
-     * @param out a stream where the application writes information for the user
-     * @param args the file name,
-     *              logging level,
-     *              append to file flag,
-     *              simple/xml format selector,
-     *              regular expression,
-     *              which part of the message is matched by regular expression,
-     *              maximal log size, and
-     *              number of rotated logs
-     * @return <tt>true</tt> if the method completes successfully, otherwise <tt>false</tt>
-     */
-    @ExecutableMethod(description = "add logging file to write logs", arguments = { "file name", "logging level", "append to file", "use simple format (true), XML (false) or given formatter (named instance)", "regexp to filter", "match regexp agains MESSAGE, LOGGER_NAME, CLASS_NAME or METHOD_NAME", "maximal log size", "number of rotated logs" })
-    public boolean loggingFileAdd(PrintStream out, String... args) {
-        try {
-            Logging.addLogFile(
-                    args[1],                                                                    // fileName
-                    (args.length > 2)?Level.parse(args[2].toUpperCase()):Logging.getLogLevel(), // level
-                    (args.length > 3)?Convert.stringToType(args[3], boolean.class):true,        // append
-                    (args.length > 4)?args[4]:null,                                             // formatter
-                    (args.length > 5)?args[5]:null,                                             // regexp
-                    (args.length > 6 && args[6] != null && !args[6].isEmpty())?                 // regexp against
-                        Logging.RegexpFilterAgainst.valueOf(args[6].toUpperCase()):Logging.RegexpFilterAgainst.MESSAGE,
-                    (args.length > 7)?Convert.stringToType(args[7], int.class):0,               // maxSize
-                    (args.length > 8)?Convert.stringToType(args[8], int.class):10,              // maxCount
-                    namedInstances
-            );
-            return true;
-        } catch (IOException e) {
-            out.println("Can't open file '" + args[1] + "': " + e.toString());
-            return false;
-        } catch (InstantiationException e) {
-            out.println("Invalid parameter for loggingFileAdd");
-            return false;
-        } catch (IllegalArgumentException e) {
-            out.println(e.getMessage());
-            return false;
-        }
-    }
-
-    /**
-     * Removes a logging file.
-     * The file must be previously opened by {@link #loggingFileAdd}.
-     * A required argument specifies the name of the opened logging file to close.
-     * 
-     * <p>
-     * Example of usage:
-     * <pre>
-     * MESSIF &gt;&gt;&gt; loggingFileRemove myFile.log
-     * </pre>
-     * </p>
-     * 
-     * @param out a stream where the application writes information for the user
-     * @param args the logging file name to remove
-     * @return <tt>true</tt> if the method completes successfully, otherwise <tt>false</tt>
-     */
-    @ExecutableMethod(description = "close log file", arguments = { "file name" })
-    public boolean loggingFileRemove(PrintStream out, String... args) {
-        try {
-            Logging.removeLogFile(args[1]);
-            return true;
-        } catch (NullPointerException e) {
-            out.println("Log file '" + args[1] + "' is not opened");
-            return false;
-        }
-    }
-
-    /**
-     * Changes the logging level of an opened logging file.
-     * The file must be previously opened by {@link #loggingFileAdd}.
-     * The first required argument specifies the name of the opened logging file to close
-     * and the second one the new logging level to set.
-     * Note that the messages with lower logging level than the current global
-     * logging level will not be printed regardless of the file's logging level.
-     * 
-     * <p>
-     * Example of usage:
-     * <pre>
-     * MESSIF &gt;&gt;&gt; loggingFileChangeLevel myFile.log fine
-     * </pre>
-     * </p>
-     * 
-     * @param out a stream where the application writes information for the user
-     * @param args the logging file name and the new logging level
-     * @return <tt>true</tt> if the method completes successfully, otherwise <tt>false</tt>
-     */
-    @ExecutableMethod(description = "change file log level", arguments = { "file name", "new logging level" })
-    public boolean loggingFileChangeLevel(PrintStream out, String... args) {
-        try {
-            Logging.setLogFileLevel(args[1], Level.parse(args[2].toUpperCase()));
-            return true;
-        } catch (NullPointerException e) {
-            out.println("Log file '" + args[1] + "' is not opened");
-            return false;
-        } catch (IllegalArgumentException e) {
-            out.println(e.getMessage());
-            return false;
-        }
-    }
-
-
-    //****************** Miscellaneous command functions ******************//
-
-
-    /**
-     * Schedules {@link System#gc() full garbage collection}.
-     * If an optional argument is passed, the application will sleep for the number
-     * of milliseconds specified.
-     * 
-     * <p>
-     * Example of usage:
-     * <pre>
-     * MESSIF &gt;&gt;&gt; collectGarbage 30000
-     * </pre>
-     * </p>
-     * 
-     * @param out a stream where the application writes information for the user
-     * @param args number of milliseconds to sleep after the garbage collection
-     * @return <tt>true</tt> if the method completes successfully, otherwise <tt>false</tt>
-     */
-    @ExecutableMethod(description = "shedule full garbage collection", arguments = { "time to sleep (optional)" })
-    @SuppressWarnings("CallToThreadYield")
-    public boolean collectGarbage(PrintStream out, String... args) {
-        System.gc();
-        if (args.length >= 2) {
-            try {
-                Thread.sleep(Integer.parseInt(args[1]));
-            } catch (InterruptedException e) {
-                out.println("Sleep was interrupted: " + e.toString());
-                return false;
-            }
-        } else {
-            Thread.yield();
-        }
-
-        return true;
-    }
-
-    /**
-     * Displays the memory usage of this virtual machine.
-     * 
-     * <p>
-     * Example of usage:
-     * <pre>
-     * MESSIF &gt;&gt;&gt; memoryUsage
-     * </pre>
-     * </p>
-     * 
-     * @param out a stream where the application writes information for the user
-     * @param args this method has no arguments
-     * @return <tt>true</tt> if the method completes successfully, otherwise <tt>false</tt>
-     */
-    @ExecutableMethod(description = "display memory usage", arguments = { })
-    public boolean memoryUsage(PrintStream out, String... args) {
-        Runtime runtime = Runtime.getRuntime();
-        out.print("Memory free/total: ");
-        out.print(runtime.freeMemory());
-        out.print("/");
-        out.println(runtime.totalMemory());
-        return true;
-    }
-
-    /**
-     * Returns current time in milliseconds or the specified date format.
-     * 
-     * <p>
-     * Example of usage:
-     * <pre>
-     * MESSIF &gt;&gt;&gt; currentTime "d M yyyy HH:mm"
-     * </pre>
-     * </p>
-     * 
-     * @param out a stream where the application writes information for the user
-     * @param args an optional argument specifying the date/time format according to {@link SimpleDateFormat}
-     * @return <tt>true</tt> if the method completes successfully, otherwise <tt>false</tt>
-     */
-    @ExecutableMethod(description = "returns current time in milliseconds", arguments = { })
-    public boolean currentTime(PrintStream out, String... args) {
-        if (args.length > 1) {
-            try {
-                out.print(new SimpleDateFormat(args[1]).format(new Date()));
-            } catch (IllegalArgumentException e) {
-                out.println("Wrong date format '" + args[1] + "': " + e.getMessage());
-                return false;
-            }
-        } else {
-            out.print(System.currentTimeMillis());
-        }
-        return true;
-    }
-    
-    /**
-     * Shows a list of commands with help.
-     *
-     * <p>
-     * Example of usage:
-     * <pre>
-     * MESSIF &gt;&gt;&gt; help
-     * </pre>
-     * </p>
-     *
-     * @param out a stream where the application writes information for the user
-     * @param args this method has no arguments
-     * @return <tt>true</tt> if the method completes successfully, otherwise <tt>false</tt>
-     */
-    @ExecutableMethod(description = "show help", arguments = { "command name (optional)" })
-    public boolean help(PrintStream out, String... args) {
-        if (args.length > 1) {
-            if (args[1].equals("close")) {
-                out.println("close");
-                out.println("\tclose this connection (the algorithm keeps running)");
-            } else {
-                try {
-                    methodExecutor.printUsage(out, true, true, new Object[] { out, new String[] { args[1] } });
-                } catch (NoSuchMethodException e) {
-                    out.println("There is no command " + args[1]);
-                }
-            }
-        } else {
-            out.println("Use 'help <command>' to get more details about any command");
-            out.println("---------------- Available commands ----------------");
-            out.println("close");
-            methodExecutor.printUsage(out, false, false);
-        }
-        return true;
-    }
-
-    /**
-     * Exits this application.
-     * Note that there cannot be any algorithms running.
-     * All command connections to the application will be closed.
-     *
-     * <p>
-     * Example of usage:
-     * <pre>
-     * MESSIF &gt;&gt;&gt; quit
-     * </pre>
-     * </p>
-     *
-     * @param out a stream where the application writes information for the user
-     * @param args this method has no arguments
-     * @return <tt>true</tt> if the method completes successfully, otherwise <tt>false</tt>
-     */
-    @ExecutableMethod(description = "close the whole application (all connections will be closed)", arguments = { })
-    public boolean quit(PrintStream out, String... args) {
-        if (!algorithms.isEmpty()) {
-            out.println("Cannot quit application interface if there are some algorithms running");
-            return false;
-        }
-        Thread.currentThread().getThreadGroup().interrupt();
-        return true;
-    }
-
-    /**
-     * Prints the parameters to the output.
-     * If the first argument contains "+", it is treated as "<em>inner</em>+<em>final</em>"
-     * separators. In the separators, special texts "SPACE" and "NEWLINE" can be specified.
-     * All additional parameters are then added to the output separated by the inner separators
-     * and followed by the final separator.
-     * 
-     * <p>
-     * Example of usage:
-     * <pre>
-     * MESSIF &gt;&gt;&gt; echo NEWLINE+NEWLINE x y z
-     * </pre>
-     * </p>
-     * 
-     * @param out a stream where the application writes information for the user
-     * @param args output type separator and list of values to print
-     * @return <tt>true</tt> if the method completes successfully, otherwise <tt>false</tt>
-     */
-    @ExecutableMethod(description = "prints a specified message", arguments = { "output type separator (defaults to SPACE+NEWLINE)", "values..." })
-    public boolean echo(PrintStream out, String... args) {
-        // Set default separator
-        String separator = "SPACE";
-        String lastSeparator = "NEWLINE";
-        int argIndex = 1;
-
-        // Parse separators
-        if (args.length > 2) {
-            int pos = args[argIndex].indexOf('+');
-            if (pos != -1) {
-                separator = args[argIndex].substring(0, pos);
-                lastSeparator = (pos >= args[argIndex].length() - 1)?"":args[argIndex].substring(pos + 1);
-                argIndex++;
-            }
-        }
-
-        // Replace "magic" words from separators
-        if (separator.equals("NEWLINE"))
-            separator = null;
-        else
-            separator = separator.replace("SPACE", " ");
-        if (lastSeparator.equals("NEWLINE"))
-            lastSeparator = null;
-        else
-            lastSeparator = separator.replace("SPACE", " ");
-
-        // Print first value
-        if (argIndex < args.length)
-            out.print(args[argIndex++]);
-        // Print additional values
-        while (argIndex < args.length) {
-            if (separator != null)
-                out.print(separator);
-            else
-                out.println();
-            out.print(args[argIndex++]);
-        }
-        if (lastSeparator != null)
-            out.print(lastSeparator);
-        else
-            out.println();
-        return true;
-    }
-
-    /**
-     * Computes a sum of the parameters and prints the result to the output.
-     * The first argument is the {@link DecimalFormat output format} used
-     * for printing the value. All computations are done in doubles.
-     * 
-     * <p>
-     * Example of usage:
-     * <pre>
-     * MESSIF &gt;&gt;&gt; sum #,##0.## 10 20 30
-     * </pre>
-     * </p>
-     * 
-     * @param out a stream where the application writes information for the user
-     * @param args format of the result followed by the list of values to sum
-     * @return <tt>true</tt> if the method completes successfully, otherwise <tt>false</tt>
-     */
-    @ExecutableMethod(description = "computes a sum of values", arguments = { "format", "numeric values..." })
-    public boolean sum(PrintStream out, String... args) {
-        int i = 2;
-        try {
-            NumberFormat format = new DecimalFormat(args[1]);
-            double sum = Double.parseDouble(args[i]);
-            for (i++; i < args.length; i++)
-                sum += Double.parseDouble(args[i]);
-            out.println(format.format(sum));
-            return true;
-        } catch (IndexOutOfBoundsException e) {
-            out.println("Number format and at least one value must be specified");
-            return false;
-        } catch (NumberFormatException e) {
-            out.println("Cannot parse number #" + i + ": " + e.getMessage());
-            return false;
-        } catch (IllegalArgumentException e) {
-            out.println("Number format '" + args[1] + "' is invalid: " + e.getMessage());
-            return false;
-        }
-    }
-
-    /**
-     * Decodes a value to some other value according to a regular expression.
-     * The first argument is the value to be decoded.
-     * Second parameter is a regular expression to match the value against.
-     * If a match is found, the third parameter is added to output followed by a new line.
-     * Otherwise, fourth parameter's regular expression is tried, and so on until a match
-     * is found or parameters end.
-     * <p>
-     * Example of usage:
-     * <pre>
-     * MESSIF &gt;&gt;&gt; decode mySpecVal ^your Y ^my M .* unknown
-     * </pre>
-     * </p>
-     * 
-     * <p>
-     * Additionally, a map-based syntax can be used with only two parameters:
-     * <pre>
-     * MESSIF &gt;&gt;&gt; decode mySpecVal "^your"="Y","^my"=M,.*="unknown"
-     * </pre>
-     * </p>
-     * 
-     * @param out a stream where the application writes information for the user
-     * @param args checked value followed by matched and result value pairs
-     * @return <tt>true</tt> if the method completes successfully, otherwise <tt>false</tt>
-     */
-    @ExecutableMethod(description = "decodes a value", arguments = { "checked value", "match1", "result1 ..." })
-    public boolean decode(PrintStream out, String... args) {
-        try {
-            if (args.length == 3) {
-                for (Map.Entry<String, String> entry : Convert.stringToMap(args[2]).entrySet()) {
-                    if (args[1].matches(entry.getKey())) {
-                        out.println(entry.getValue());
-                        return true;
-                    }
-                }
-            } else {
-                for (int i = 3; i < args.length; i += 2) {
-                    if (args[1].matches(args[i - 1])) {
-                        out.println(args[i]);
-                        return true;
-                    }
-                }
-            }
-        } catch (IndexOutOfBoundsException e) {
-            out.println("Decode requires at least two parameters");
-            return false;
-        }
-
-        return true;
-    }
-
-
-    /****************** Control file command functions ******************/
-
-    /** Pattern that match variables in control files */
-    private static final Pattern variablePattern = Pattern.compile("(?:<|\\$\\{)([^>}]+?)(?::-?([^>}]+))?(?:>|\\})", Pattern.MULTILINE);
-
-    /**
-     * Returns the value with substituted variables.
-     * @param value the value in which to substitute the variables
-     * @param variables the current defined variables
-     * @return the value with substituted variables
-     */
-    protected String substituteVariables(String value, Map<String,String> variables) {
-        return Convert.substituteVariables(value, variablePattern, 1, 2, variables);
-    }
-
-    /**
-     * Returns a control file action arguments from properties with variable substitution.
-     * @param props the properties with parameters
-     * @param actionName the current action name
-     * @param variables the current defined variables
-     * @return the action arguments
-     */
-    protected List<String> getCFActionArguments(Properties props, String actionName, Map<String,String> variables) {
-        List<String> arguments = new ArrayList<String>();
-
-        // First argument is the method name (defaults to action name itself)
-        String arg = props.getProperty(actionName, actionName);
-        do {
-            // Add var-substituted arg to arguments list
-            arguments.add(Convert.trimAndUnquote(substituteVariables(arg, variables)));
-
-            // Read next property with name <actionName>.param.{1,2,3,4,...}
-            arg = props.getProperty(actionName + ".param." + Integer.toString(arguments.size()));
-        } while (arg != null);
-
-        return arguments;
-    }
-
-    /**
-     * Postpone the current action according to the "postponeUntil" argument.
-     * @param out the stream to write the output to
-     * @param props the properties with actions and their parameters
-     * @param actionName the name of the postponed action (used in errors)
-     * @param variables the current variables environment
-     * @return <tt>true</tt> if the postponing was successful
-     */
-    protected boolean postponeCFAction(PrintStream out, Properties props, String actionName, Map<String,String> variables) {
-        String postponeUntil = substituteVariables(props.getProperty(actionName + ".postponeUntil"), variables);
-        if (postponeUntil == null)
-            return true;
-        postponeUntil = postponeUntil.trim();
-        if (postponeUntil.length() == 0)
-            return true;
-        try {
-            long sleepTime = Convert.timeToMilliseconds(postponeUntil) - System.currentTimeMillis();
-            if (sleepTime > 0)
-                Thread.sleep(sleepTime);
-        } catch (NumberFormatException e) {
-            out.println(e.getMessage() + " for postponeUntil parameter for action '" + actionName + "'");
-            return false;
-        } catch (InterruptedException e) {
-            out.println("Thread interrupted while waiting for posponed execution");
-        }
-        return true;
-    }
-
-    /**
-     * Returns the output stream for the given action.
-     * @param out the stream to write the output to
-     * @param props the properties with actions
-     * @param actionName the name of the action to execute
-     * @param variables the current variables' environment
-     * @param outputStreams currently opened output streams
-     * @param assignOutput the virtual output to which the result is stored
-     *          in order to put it into an "assign" variable
-     * @return the action output stream or <tt>null</tt> if there was a problem opening a file
-     */
-    protected PrintStream getCFActionOutput(PrintStream out, Properties props, String actionName, Map<String,String> variables, Map<String, PrintStream> outputStreams, ByteArrayOutputStream assignOutput) {
-        try {
-            String fileName = substituteVariables(props.getProperty(actionName + ".outputFile"), variables);
-            if (fileName != null && fileName.length() > 0) {
-                if (assignOutput != null)
-                    out.println("WARNING: Action '" + actionName + "' has both the 'outputFile' and the 'assign' parameters defined. Using outputFile.");
-                PrintStream outputStream = outputStreams.get(fileName);
-                if (outputStream == null) // Output stream not opened yet
-                    outputStreams.put(fileName, outputStream = new PrintStream(fileName));
-                return outputStream;
-            } else {
-                // No output file specified, use either the assign output (if specified) or the current output
-                return assignOutput == null ? out : new PrintStream(assignOutput);
-            }
-        } catch (FileNotFoundException e) {
-            out.println("Wrong outputFile for action '" + actionName + "': " + e.getMessage());
-            return null;
-        }
-    }
-
-    /**
-     * Returns foreach values from properties with variable substitution.
-     * @param out the stream to write the output to
-     * @param props the properties with actions
-     * @param actionName the name of the action to execute
-     * @param variables the current variables' environment
-     * @return the action's foreach values or <tt>null</tt> if they are not specified
-     */
-    protected String[] getCFActionForeach(PrintStream out, Properties props, String actionName, Map<String,String> variables) {
-        String foreach = props.getProperty(actionName + ".foreach");
-        return foreach != null ? substituteVariables(foreach, variables).trim().split("[ \t]+") : null;
-    }
-
-    /**
-     * Returns the repeat-until exception class from properties with variable substitution.
-     * Note that only subclasses of {@link Exception} are allowed and a
-     * {@link Throwable} class is returned if the given class is not exception.
-     *
-     * @param out the stream to write the output to
-     * @param props the properties with actions
-     * @param actionName the name of the action to execute
-     * @param variables the current variables' environment
-     * @return the action's repeat-until exception class or <tt>null</tt> if they are not specified
-     */
-    protected Class<? extends Throwable> getCFActionException(PrintStream out, Properties props, String actionName, Map<String,String> variables) {
-        String repeatUntilException = props.getProperty(actionName + ".repeatUntilException");
-        if (repeatUntilException == null)
-            return null;
-        try {
-            return Convert.getClassForName(substituteVariables(repeatUntilException, variables).trim(), Exception.class);
-        } catch (ClassNotFoundException e) {
-            out.println("Wrong repeatUntilException for action '" + actionName + "': " + e.getMessage());
-            return Throwable.class;
-        }
-    }
-
-    /**
-     * Returns the number of repeats with variable substitution.
-     * Note that number of repeats is the number of foreach values (if not <tt>null</tt>).
-     * If the repeatUntilException is not <tt>null</tt> and there is not a "repeat" or
-     * a "foreach" action parameter, {@link Integer#MAX_VALUE} is returned and
-     * thus the action will be repeated until there is an exception.
-     *
-     * @param out the stream to write the output to
-     * @param props the properties with actions
-     * @param actionName the name of the action to execute
-     * @param variables the current variables' environment
-     * @param foreachValues the foreach values for this action
-     * @param repeatUntilExceptionClass the class of the repeat-until exception
-     * @return the action's number of repeats, -1 is returned on error
-     */
-    protected int getCFActionRepeat(PrintStream out, Properties props, String actionName, Map<String,String> variables, String[] foreachValues, Class<? extends Throwable> repeatUntilExceptionClass) {
-        String repeatValue = props.getProperty(actionName + ".repeat");
-        if (foreachValues != null) {
-            if (repeatValue != null)
-                out.println("WARNING: Action '" + actionName + "' has both the 'repeat' and the 'foreach' parameters defined. Using foreach.");
-            return foreachValues.length;
-        } else {
-            try {
-                return repeatValue == null ? 
-                    (repeatUntilExceptionClass == null ? 1 : Integer.MAX_VALUE) : // No repeats specified, but repeat until exception
-                    Integer.valueOf(substituteVariables(repeatValue, variables));
-            } catch (NumberFormatException e) {
-                return -1;
-            }
-        }
-    }
-
-    /**
-     * Creates a thread that processes the given action in given time intervals.
-     * Note that the returned thread is not started.
-     * @param repeatEveryModifier the {@link Convert#hmsToMilliseconds hour-minute-second specification} of the time interval
-     * @param out the stream to write the output to
-     * @param props the properties with actions
-     * @param actionName the name of the action to execute
-     * @param variables the current variables environment
-     * @param outputStreams currently opened output streams
-     * @return the created thread
-     */
-    protected Thread createCFActionRepeatEveryThread(String repeatEveryModifier, final PrintStream out, final Properties props, final String actionName, Map<String,String> variables, Map<String, PrintStream> outputStreams) {
-        final long repeatTime = Convert.hmsToMilliseconds(substituteVariables(repeatEveryModifier, variables));
-        final Map<String, String> variablesCopy = new HashMap<String, String>(variables);
-        final Map<String, PrintStream> outputStreamsCopy = new HashMap<String, PrintStream>(outputStreams);
-        return new Thread("Repeat action " + actionName + " every " + repeatEveryModifier) {
-            @Override
-            public void run() {
-                while (!isInterrupted()) {
-                    try {
-                        sleep(repeatTime);
-                    } catch (InterruptedException ignore) {
-                        break;
-                    }
-                    try {
-                        if (!controlFileExecuteAction(out, props, actionName, variablesCopy, outputStreamsCopy, false))
-                            break;
-                    } catch (InvocationTargetException e) {
-                        throw new InternalError("Exception thrown even though it should not have been thrown: " + e);
-                    }
-                }
-            }
-        };
-    }
-
-    /**
-     * This method reads and executes one action (with name actionName) from the control file (props).
-     * For a full explanation of the command syntax see {@link CoreApplication}.
-     * 
-     * @param out the stream to write the output to
-     * @param props the properties with actions
-     * @param actionName the name of the action to execute
-     * @param variables the current variables environment
-     * @param outputStreams currently opened output streams
-     * @param throwException flag whether to throw the {@link InvocationTargetException} when an action encounters error instead of handling it
-     * @return <tt>true</tt> if the action was executed successfully
-     * @throws InvocationTargetException if there was an error executing the action while the {@code throwException} is <tt>true</tt>
-     */
-    protected boolean controlFileExecuteAction(PrintStream out, Properties props, String actionName, Map<String,String> variables, Map<String, PrintStream> outputStreams, boolean throwException) throws InvocationTargetException {
-        // Parse action name and arguments
-        List<String> arguments = getCFActionArguments(props, actionName, variables);
-        String methodName = arguments.get(0);
-
-        // SPECIAL! For objectStreamOpen/namedInstanceAdd method a third/second parameter is automatically added from action name
-        if ((methodName.equals("objectStreamOpen") && arguments.size() == 3) || ((methodName.equals("namedInstanceAdd") || methodName.equals("namedInstanceRestore") || methodName.equals("namedInstanceReplace")) && arguments.size() == 2))
-            arguments.add(actionName);
-
-        // Read description (variable substition in description is done during the repeat)
-        String description = props.getProperty(actionName + ".description");
-
-        // Read the assign parameter and set the output stream
-        String assignVariable = substituteVariables(props.getProperty(actionName + ".assign"), variables);
-        ByteArrayOutputStream assignOutput = assignVariable != null ? new ByteArrayOutputStream() : null;
-        PrintStream outputStream = getCFActionOutput(out, props, actionName, variables, outputStreams, assignOutput);
-        if (outputStream == null)
-            return false;
-
-        // Read number of repeats (or foreach value) of this method
-        String[] foreachValues = getCFActionForeach(out, props, actionName, variables);
-        Class<? extends Throwable> repeatUntilExceptionClass = getCFActionException(out, props, actionName, variables);
-        if (repeatUntilExceptionClass == Throwable.class)
-            return false;
-        int repeat = getCFActionRepeat(out, props, actionName, variables, foreachValues, repeatUntilExceptionClass);
-        if (repeat < 0) {
-            out.println("Number of repeats specified in action '" + actionName + "' is not a valid non-negative integer");
-            return false;
-        }
-
-        // Loop variable setup
-        String loopVariable = substituteVariables(props.getProperty(actionName + ".loopVariable"), variables);
-        if (loopVariable == null)
-            loopVariable = actionName;
-        String savedLoopVariableValue = variables.get(loopVariable);
-
-        // Postpone action
-        if (!postponeCFAction(out, props, actionName, variables))
-            return false;
-
-        // Execute action
-        try {
-            for (int i = 0; i < repeat; i++) {
-                // Add foreach/repeat value
-                if (foreachValues != null) {
-                    variables.put(loopVariable, foreachValues[i]);
-                    variables.put(loopVariable + "_iteration", Integer.toString(i));
-                } else if (repeat > 1) {
-                    variables.put(loopVariable, Integer.toString(i + 1));
-                    variables.put(loopVariable + "_iteration", Integer.toString(i));
-                }
-
-                // Show description if set
-                if (description != null)
-                    outputStream.println(substituteVariables(description, variables));
-
-                // Perform action
-                if (methodName.indexOf(' ') != -1) {
-                    // Special "block" method 
-                    for (String blockActionName : methodName.split("[ \t]+"))
-                        if (!controlFileExecuteAction(outputStream, props, blockActionName, variables, outputStreams, throwException || repeatUntilExceptionClass != null)) {
-                            if (assignOutput != null)
-                                out.print(assignOutput.toString());
-                            return false; // Stop execution of block if there was an error
-                        }
-                } else try {
-                    Object rtv;
-                    // SPECIAL! Method propertiesOpen is called with additional arguments
-                    if (methodName.equals("propertiesOpen"))
-                        rtv = propertiesOpen(out,
-                                arguments.get(1), // fileName
-                                (arguments.size() > 2)?arguments.get(2):actionName, // name
-                                (arguments.size() > 3)?arguments.get(3):null, // prefix
-                                (arguments.size() > 4)?Convert.stringToMap(arguments.get(4)):variables
-                        );
-                    // SPECIAL! Method propertiesCreate is called differently
-                    else if (methodName.equals("propertiesCreate"))
-                        rtv = propertiesCreate(out,
-                                props,
-                                actionName, // instance name
-                                actionName + '.', // prefix
-                                variables
-                        );
-                    else // Normal method
-                        rtv = methodExecutor.execute(outputStream, arguments.toArray(new String[arguments.size()]));
-                    outputStream.flush();
-                    if (rtv instanceof Boolean && !((Boolean)rtv).booleanValue()) {
-                        if (assignOutput != null)
-                            out.print(assignOutput.toString());
-                        out.println("Action '" + actionName + "' failed - control file execution was terminated");
-                        return false;
-                    }
-                } catch (NoSuchMethodException e) {
-                    if (methodName.equals(actionName)) {
-                        out.println("Action '" + actionName + "' not found in the control file");
-                        return false; // Execution unsuccessful, method/action not found
-                    } else
-                        // There was no method for the action, so we try is as a name of block
-                        if (!controlFileExecuteAction(outputStream, props, methodName, variables, outputStreams, throwException || repeatUntilExceptionClass != null))
-                            return false;
-                }
-            }
-        } catch (InvocationTargetException e) {
-            // Check whether the repeat-until is not captured
-            if (repeatUntilExceptionClass == null || !repeatUntilExceptionClass.isInstance(getRootCauseInvocationTargetException(e))) {
-                if (throwException) // Exception is being handled by a higher call
-                    throw e;
-                processException(e.getCause(), out, true);
-                out.println("Action '" + actionName + "' failed - control file execution was terminated");
-                return false;
-            }
-        }
-
-        // Restore loop variable value (after nested foreach/repeat)
-        if (foreachValues != null || repeat > 1) {
-            variables.remove(loopVariable + "_iteration");
-            if (savedLoopVariableValue == null)
-                variables.remove(loopVariable);
-            else
-                variables.put(loopVariable, savedLoopVariableValue);
-        }
-
-        // Assign variable is requested
-        if (assignVariable != null && assignOutput != null)
-            variables.put(assignVariable, assignOutput.toString().trim());
-
-        // If repeatEvery modifier was specified, start the thread
-        String repeatEveryModifier = props.getProperty(actionName + ".repeatEvery");
-        if (repeatEveryModifier != null) {
-            synchronized (repeatEveryThreads) {
-                if (!repeatEveryThreads.containsKey(actionName)) {
-                    Thread repeatEveryThread = createCFActionRepeatEveryThread(repeatEveryModifier, out, props, actionName, variables, outputStreams);
-                    repeatEveryThreads.put(actionName, repeatEveryThread);
-                    repeatEveryThread.start();
-                }
-            }
-        }
-
-        return true; // Execution successful
-    }
-
-    /**
-     * Executes actions from a control file.
-     * All commands that can be started from the prompt can be used in control files.
-     * The first argument is required to specify the file with commands.
-     * Additional arguments are either variable specifications in the form of "varname=value"
-     * or the action name that is started (which defaults to "actions").
-     * For a full explanation of the command syntax see {@link CoreApplication}.
-     * 
-     * <p>
-     * Example of usage:
-     * <pre>
-     * MESSIF &gt;&gt;&gt; controlFile commands.cf var1=100 var2=data.file my_special_action
-     * </pre>
-     * </p>
-     * 
-     * @param out a stream where the application writes information for the user
-     * @param args file name followed by variable specifications and start action
-     * @return <tt>true</tt> if the method completes successfully, otherwise <tt>false</tt>
-     */
-    @ExecutableMethod(description = "execute actions from control file", arguments = { "control file path", "<var>=<value> ... (optional)", "actions block name (optional)" })
-    public boolean controlFile(PrintStream out, String... args) {
-        // Open control file and create properties
-        Properties props = new Properties();
-        try {
-            InputStream stream;
-            if (args[1].equals("-"))
-                stream = System.in;
-            else stream = new FileInputStream(args[1]);
-            props.load(stream);
-            stream.close();
-        } catch (FileNotFoundException e) {
-            out.println(e.toString());
-            return false;
-        } catch (IOException e) {
-            out.println(e.toString());
-            return false;
-        }
-
-        // Prepare variable for output streams
-        Map<String, PrintStream> outputStreams = new HashMap<String, PrintStream>();
-        
-        // Read variables and action from arguments
-        String action = "actions";
-        Map<String, String> variables = new HashMap<String,String>();
-        for (int i = 2; i < args.length; i++) {
-            String[] varVal = args[i].split("=", 2);
-            if (varVal.length == 2)
-                variables.put(varVal[0], varVal[1]);
-            else action = args[i];
-        }
-
-        // Execute the first action
-        boolean rtv;
-        try {
-            rtv = controlFileExecuteAction(out, props, action, variables, outputStreams, false);
-        } catch (InvocationTargetException e) {
-            throw new InternalError("Action execution cannot throw exception when throwException is false: " + e.getCause());
-        }
-        
-        // Close all opened output streams
-        for (PrintStream stream : outputStreams.values())
-            stream.close();
-        outputStreams.clear();
-        
-        return rtv;
-    }
-
-
-    //****************** Socket interface processor ******************//
-
-    /**
-     * Removes backspace characters (by deleting the previous char as well)
-     * from the given string.
-     * @param input the string from which to remove backspace characters
-     * @return the string with removed backspace characters
-     */
-    private String removeBackspaces(String input) {
-        int pos = input.indexOf('\b');
-        if (pos == -1)
-            return input;
-        StringBuilder str = new StringBuilder(input);
-        while (pos != -1) {
-            str.delete(pos > 0 ? pos - 1 : 0, pos + 1);
-            pos = str.indexOf("\b");
-        }
-
-        return str.toString();
-    }
-
-    /**
-     * Process an incoming command-prompt connection.
-     * @param connection the connection to process
-     * @throws IOException if there was a communication error
-     */
-    protected void processInteractiveSocket(SocketChannel connection) throws IOException {
-        // Get next connection stream from socket
-        BufferedReader in = new BufferedReader(new InputStreamReader(connection.socket().getInputStream()));
-        PrintStream out = new PrintStream(connection.socket().getOutputStream());
-
-        try {
-            // Show prompt
-            out.print("MESSIF >>> ");
-            out.flush();
-
-            // Read lines from the socket
-            for (String line = in.readLine(); line != null; line = in.readLine()) {
-                // Execute method with the specified name and the provide the array of arguments
-                try {
-                    String[] arguments = Convert.splitBySpaceWithQuotes(removeBackspaces(line.trim()));
-
-                    // Handle close command
-                    if ((arguments.length > 0 && arguments[0].equalsIgnoreCase("close")) || Thread.currentThread().isInterrupted())
-                        break;
-
-                    // Handle normal method
-                    try {
-                        // Get appropriate method
-                        methodExecutor.execute(out, arguments);
-                    } catch (InvocationTargetException e) {
-                        processException(e.getCause(), out, false);
-                    } catch (NoSuchMethodException e) {
-                        out.println("Unknown command: " + line);
-                        out.println("Use 'help' to see all available commands");
-                    }
-                } catch (IllegalArgumentException e) {
-                    out.println(e.getMessage());
-                }
-
-                // Show prompt
-                out.print("MESSIF >>> ");
-                out.flush();
-            }
-        } finally {
-            try {
-                out.close();
-                in.close();
-            } catch (Exception ignore) {
-            }
-        }
-    }
-
-
-    //****************** Standalone application's main method ******************//
-
-    /**
-     * Internal method called from {@link #main(java.lang.String[]) main} method
-     * to initialize this application. Basically, this method calls {@link #parseArguments(java.lang.String[], int)}
-     * and prints a usage if <tt>false</tt> is returned.
-     * @param args the command line arguments
-     */
-    protected void startApplication(String[] args) {
-        if (!parseArguments(args, 0)) {
-            System.err.println("Usage: " + getClass().getName() + " " + usage());
-        } else if (cmdSocket != null) {
-            cmdSocketLoop();
-        }
-    }
-
-    /**
-     * Returns the command line arguments description.
-     * @return the command line arguments description
-     */
-    protected String usage() {
-        return "[<cmdport>] [<controlFile> [<action>] [<var>=<value> ...]]";
-    }
-
-    /**
-     * Internal method called from {@link #main(java.lang.String[]) main} method
-     * to read parameters and initialize the application.
-     * @param args the command line arguments
-     * @param argIndex the index of the argument where to start
-     * @return <tt>true</tt> if the arguments were valid
-     */
-    protected boolean parseArguments(String[] args, int argIndex) {
-        if (argIndex >= args.length)
-            return false;
-
-        // Prepare port for telnet interface (first argument is an integer)
-        try {
-            cmdSocket = openCmdSocket(Integer.parseInt(args[argIndex]));
-            argIndex++;
-        } catch (NumberFormatException ignore) { // First argument is not a number (do not start telnet interface)
-            cmdSocket = null;
-        }
-
-        // Put the rest of arguments to "controlFile" method
-        if (args.length > argIndex) {
-            String[] newArgs = new String[args.length - argIndex + 1];
-            System.arraycopy(args, argIndex, newArgs, 1, args.length - argIndex);
-            newArgs[0] = "controlFile";
-            controlFile(System.out, newArgs);
-        }
-
-        return true;
-    }
-
-    /**
-     * Open the port for telnet interface.
-     * @param port the TCP port to use
-     * @return the opened socket or <tt>null</tt> if there was an error opening the port
-     */
-    private ServerSocketChannel openCmdSocket(int port) {
-        try {
-            ServerSocketChannel ret = ServerSocketChannel.open();
-            ret.socket().bind(new InetSocketAddress(port));
-            return ret;
-        } catch (IOException e) {
-            System.err.println("Can't open telnet interface: " + e.toString());
-            log.log(Level.WARNING, "Can't open telnet interface: {0}", e);
-            return null;
-        }
-    }
-
-    /**
-     * Telnet interface loop.
-     * It waits for the next connection on {@link #cmdSocket} and then starts a new thread that
-     * executes the commands given at the prompt.
-     */
-    private void cmdSocketLoop() {
-        try {
-            cmdSocket.configureBlocking(true);
-            for (;;) {
-                // Get a connection (blocking mode)
-                final SocketChannel connection = cmdSocket.accept();
-                new Thread("thApplicationCmdSocket") {
-                    @Override
-                    public void run() {
-                        try {
-                            processInteractiveSocket(connection);
-                        } catch (ClosedChannelException ignore) {
-                            // Ignore this exception because it is a correct exit
-                        } catch (IOException e) {
-                            log.warning(e.toString());
-                        } finally {
-                            try { connection.close(); } catch (Exception ignore) {}
-                        }
-                    }
-                }.start();
-            }
-        } catch (ClosedByInterruptException e) {
-            // Ignore this exception because it is a correct exit
-        } catch (IOException e) {
-            log.warning(e.toString());
-        }
-    }
-
-    /**
-     * Start a MESSIF application.
-     * @param args the command line arguments
-     */
-    public static void main(String[] args) {
-        // Create new instance of application
-        new CoreApplication().startApplication(args);
-    }
-
-}
-=======
-/*
- *  This file is part of MESSIF library.
- *
- *  MESSIF library is free software: you can redistribute it and/or modify
- *  it under the terms of the GNU General Public License as published by
- *  the Free Software Foundation, either version 3 of the License, or
- *  (at your option) any later version.
- *
- *  MESSIF library is distributed in the hope that it will be useful,
- *  but WITHOUT ANY WARRANTY; without even the implied warranty of
- *  MERCHANTABILITY or FITNESS FOR A PARTICULAR PURPOSE.  See the
- *  GNU General Public License for more details.
- *
- *  You should have received a copy of the GNU General Public License
- *  along with MESSIF library.  If not, see <http://www.gnu.org/licenses/>.
- */
-package messif.utility;
-
-import java.io.BufferedReader;
-import java.io.ByteArrayOutputStream;
-import java.io.Closeable;
-import java.io.FileInputStream;
-import java.io.FileNotFoundException;
-import java.io.FileOutputStream;
-import java.io.IOException;
-import java.io.InputStream;
-import java.io.InputStreamReader;
-import java.io.ObjectInputStream;
-import java.io.ObjectOutputStream;
-import java.io.PrintStream;
-import java.io.Serializable;
-import java.lang.reflect.Constructor;
-import java.lang.reflect.InvocationTargetException;
-import java.net.InetSocketAddress;
-import java.nio.channels.ClosedByInterruptException;
-import java.nio.channels.ClosedChannelException;
-import java.nio.channels.ServerSocketChannel;
-import java.nio.channels.SocketChannel;
-import java.text.DecimalFormat;
-import java.text.MessageFormat;
-import java.text.NumberFormat;
-import java.text.SimpleDateFormat;
-import java.util.ArrayList;
-import java.util.Collection;
-import java.util.Date;
-import java.util.HashMap;
-import java.util.Iterator;
-import java.util.List;
-import java.util.Locale;
-import java.util.Map;
-import java.util.Properties;
-import java.util.logging.Level;
-import java.util.logging.Logger;
-import java.util.regex.Pattern;
-import messif.algorithms.Algorithm;
-import messif.algorithms.AlgorithmMethodException;
-import messif.executor.MethodExecutor;
-import messif.executor.MethodExecutor.ExecutableMethod;
-import messif.executor.MethodNameExecutor;
-import messif.objects.AbstractObject;
-import messif.objects.LocalAbstractObject;
-import messif.objects.util.AbstractStreamObjectIterator;
-import messif.objects.util.RankedAbstractMetaObject;
-import messif.objects.util.RankedAbstractObject;
-import messif.objects.util.RankedSortedCollection;
-import messif.objects.util.StreamGenericAbstractObjectIterator;
-import messif.operations.AbstractOperation;
-import messif.operations.QueryOperation;
-import messif.operations.RankingQueryOperation;
-import messif.statistics.OperationStatistics;
-import messif.statistics.Statistics;
-import messif.utility.reflection.ConstructorInstantiator;
-import messif.utility.reflection.InstantiatorSignature;
-import messif.utility.reflection.MethodInstantiator;
-import messif.utility.reflection.NoSuchInstantiatorException;
-
-
-/**
- * This class implements a standalone client for MESSIF-enabled algorithms.
- * Via the client, a user can use methods provided in this class. For example,
- * an algorithm is started by {@link #algorithmStart}.
- * To start the client issue the following command:
- * <pre>
- *      java -classpath MESSIF.jar:&lt;algorithm's jar file or directory&gt; messif.utility.CoreApplication [parameters]
- * </pre>
- * The parameters can be any combination of
- * <ul>
- *   <li><code>&lt;cmdport&gt;</code> a TCP port with telnet interface</li>
- *   <li><code>-register &lt;host&gt;:&lt;port&gt;</code> send UDP "alive" announcements to the specified &lt;host&gt;:&lt;port&gt;</li>
- *   <li><code>&lt;controlFile&gt; [action] [var=value ...]]</code> executes <code>action</code> in the specified <code>controlFile</code> (optionally with setting variables)</li>
- * </ul>
- * 
- * The telnet interface (when <tt>cmdport</tt> is specified) allows to execute {@link CoreApplication}'s methods.
- * Automatic (context) help is generated whenever user provides incorrect data. For example, entering empty text on the
- * MESSIF prompt will list all available commands. Type just the command name to get help on its arguments (of course
- * there are commands without arguments that will get executed that way).
- * For example, to get information about the last executed operation a method {@link #operationInfo} is offered
- * by {@link CoreApplication}. To use it from the command line, do something like:
- * <pre>
- * .... telnet &lt;localhost&gt; &lt;cmdport&gt;
- * MESSIF >>> operationInfo
- * Range query .... returned 8 objects
- * MESSIF >>> 
- * </pre>
- * 
- * The <i>control file</i> is another way of issuing application commands. It allows to
- * prepare batches of commands that can be run either immediately after the process is started
- * (see the parameters above) or through the {@link #controlFile} method.
- * The control file is a text file with the following syntax. Empty lines or lines beginning
- * with # are ignored. All other lines are actions with the following syntax:
- * <pre>
- *  &lt;actionName&gt; = &lt;methodName | otherActionName1 otherActionName2 ...&gt;
- *  &lt;actionName&gt;.param.1 = &lt;first parameter of the method methodName&gt;
- *  &lt;actionName&gt;.param.2 = &lt;second parameter of the method methodName&gt;
- *  &lt;actionName&gt;.param.3 = &lt;third parameter of the method methodName&gt;
- *  &lt;actionName&gt;.param.4 = &lt;fourth parameter of the method methodName&gt;
- *  ...
- *  &lt;actionName&gt;.repeat = &lt;repeats&gt;
- *  &lt;actionName&gt;.foreach = &lt;value&gt; &lt;value&gt; ...
- *  &lt;actionName&gt;.repeatUntilException = &lt;some exception class, e.g. java.util.NoSuchElementException&gt;
- *  &lt;actionName&gt;.loopVariable = &lt;variable name&gt;
- *  &lt;actionName&gt;.outputFile = &lt;filename&gt;
- *  &lt;actionName&gt;.assign = &lt;variable name&gt;
- *  &lt;actionName&gt;.postponeUntil = hh:mm:ss
- *  &lt;actionName&gt;.description = &lt;any text with variable expansion&gt;
- *  &lt;actionName&gt;.descriptionAfter = &lt;any text with variable expansion&gt;</pre>
- * <ul>
- * <li>&lt;actionName&gt; is a user specified name for the action which can be referred from other
- *                    actions (&lt;otherActionName1&gt; &lt;otherActionName2&gt;) or command line parameter <i>[action]</i>.</li>
- * <li>&lt;methodName&gt; can be any {@link CoreApplication} method, which is to be executed if &lt;actionName&gt; is called.
- *                    If a space-separated list of other action names is provided, they will be executed one by one
- *                    in the order they were specified. Parameters for the method are specified using &lt;actionName&gt;.param.<i>x</i>,
- *                    see the documentation of the respective {@link CoreApplication} methods for their parameters.</li>
- * <li><i>repeat</i> parameter is optional and allows to specify multiple execution of
- *                 the same action &lt;repeats&gt; times. It can be used together with "block" method name to implement
- *                 a loop of commands with specified number of repeats. In each iteration the variable &lt;loopVariable&gt;
- *                 is assigned the number of the actual iteration (starting from 1) and <i>loopVariable</i>_iteration is assigned
- *                 the zero-based number of the iteration.</li>
- * <li><i>foreach</i> parameter is also optional and similarly to <i>repeat</i> it allows the action to be
- *                executed multiple times - the number of repeats is equal to the number of values provided.
- *                Moreover, in each iteration the variable <i>loopVariable</i> is assigned &lt;value&gt; taken
- *                one by one from the <i>foreach</i> parameter and <i>loopVariable</i>_iteration is assigned
- *                the zero-based number of the iteration.</li>
- * <li><i>repeatUntilException</i> parameter is optional and allows to stop repeating the action
- *                when the exception given as the value of this parameter occurs. Note
- *                that if either "repeat" or "foreach" parameter is also specified,
- *                the repeating ends after their number of repeats or an exception
- *                whichever comes first. If no "repeat" or "foreach" is specified
- *                the action is repeated until an exception occurs.
- * <li><i>loopVariable</i> the name of the variable to set in <i>foreach</i>, <i>repeat</i>,
- *                or <i>repeatUntilException</i> modifier. If not specified, the &lt;actionName&gt; is used.</li>
- * <li><i>repeatEvery</i> parameter is optional and allows to execute the action repeatedly
- *                at time intervals specified by the argument. Note that the action will
- *                be executed normally (as a normal action) at first and then it will
- *                be run asynchronously (in another thread!) at the given time intervals.
- * <li><i>outputFile</i> parameter is optional and allows to redirect output of this block to a file
- *  &lt;filename&gt;. When this filename is reached for the first time, it is opened for writing
- *  (previous contents are destroyed) and all successive writes are appended to this file
- *  until this batch run finishes.</li>
- * <li><i>assign</i> parameter is optional and allows to redirect output of this block to a variable
- *  &lt;variable name&gt;. The previous contents of the variable are replaced by the new value and the
- *  variable is available after the action with "assign" is finished.</li>
- * <li><i>postponeUntil</i> parameter is optional and allows to postpone the action until the specified
- *  time. The whole execution of the control file is paused. If the specified time is in the past,
- *  this parameter is ignored. Note that the postponeUntil is working within one day.</li>
- * <li><i>description</i> parameter is optional and allows print the specified text before
- *  the respective action is executed.</li>
- * <li><i>descriptionAfter</i> parameter is optional and allows print the specified text after
- *  the respective action is executed.</li>
- * </ul>
- * <p>
- * All parameters, method name and output file are subject to variable expansion.
- * Variables can be specified as additional arguments to controlFile command and referred
- * to using "&lt;" and "&gt;" delimiters. For example:
- * <pre>
- *  execmyop = operationExecute
- *  execmyop.param.1 = messif.operations.&lt;myop&gt;
- *  execmyop.param.2 = &lt;myparam1:0&gt;
- *  execmyop.param.3 = ...
- * </pre>
- * This action will execute the operation whose name is provided in the variable <i>myop</i>.
- * If the variable is not set, it is replaced by an empty string, which in this particular
- * case will result in error. Therefore, it is possible to provide a default value for
- * a variable by appending a colon and the default value to the variable name.
- * This is shown in the second parameter in the example above - if the
- * <i>myparam1</i> variable is not set, the zero value is used for the execmyop.param.2.
- * </p>
- * <p>
- * The default action name that is looked up in the control file is <i>actions</i>
- * if another name is not provided on command line or by a parameter.
- * </p>
- *
- * @author Michal Batko, Masaryk University, Brno, Czech Republic, batko@fi.muni.cz
- * @author Vlastislav Dohnal, Masaryk University, Brno, Czech Republic, dohnal@fi.muni.cz
- * @author David Novak, Masaryk University, Brno, Czech Republic, david.novak@fi.muni.cz
- */
-@SuppressWarnings("UseOfSystemOutOrSystemErr")
-public class CoreApplication {
-    /** Logger */
-    protected static final Logger log = Logger.getLogger("application");
-
-    /** Currently running algorithm */
-    private Algorithm algorithm = null;
-
-    /** List of running algorithms */
-    private final List<Algorithm> algorithms = new ArrayList<Algorithm>();
-
-    /** Last executed operation */
-    private AbstractOperation lastOperation = null;
-
-    /** Regular expression for binding {@link messif.statistics.OperationStatistics} in every {@link #operationExecute} call */
-    private String bindOperationStatsRegexp = null;
-
-    /** Internal list of methods that can be executed */
-    private final MethodExecutor methodExecutor;
-
-    /** List of currently created named instances */
-    private final Map<String, Object> namedInstances = new HashMap<String, Object>();
-
-    /** List of asynchronous threads for "repeatEvery" actions */
-    private final Map<String, Thread> repeatEveryThreads = new HashMap<String, Thread>();
-
-    /** Socket used for command communication */
-    private ServerSocketChannel cmdSocket;
-
-    /**
-     * Create new instance of CoreApplication.
-     * The instance is initialized from the {@link #main} method.
-     */
-    protected CoreApplication() {
-        methodExecutor = new MethodNameExecutor(this, PrintStream.class, String[].class);
-    }
-
-    /**
-     * Log an exception with a {@link Level#SEVERE} level.
-     * @param e the exception to log
-     */
-    protected static void logException(Throwable e) {
-        log.log(Level.SEVERE, e.getClass().toString(), e);
-    }
-
-    /**
-     * Returns the cause exception unwrapped from the {@link InvocationTargetException}s.
-     * @param invocationTargetException the {@link InvocationTargetException} to unwrap
-     * @return the cause exception
-     */
-    protected Throwable getRootCauseInvocationTargetException(InvocationTargetException invocationTargetException) {
-        Throwable cause = invocationTargetException.getCause();
-        while (cause instanceof InvocationTargetException)
-            cause = cause.getCause();
-        return cause;
-    }
-
-    /**
-     * Process exception from exception.
-     * If the passed exception is either {@link InvocationTargetException} or {@link AlgorithmMethodException},
-     * the causing exception is unwrapped first.
-     * @param exception the exception to process
-     * @param out the output stream where to show the error (if not <tt>null</tt>)
-     * @param logException if <tt>true</tt>, the exception is logged via {@link #logException(java.lang.Throwable)}
-     */
-    protected void processException(Throwable exception, PrintStream out, boolean logException) {
-        String message = null;
-        if (exception instanceof InvocationTargetException || exception instanceof AlgorithmMethodException) {
-            message = exception.getMessage();
-            exception = exception.getCause();
-        }
-        if (logException)
-            logException(exception);
-        if (out != null) {
-            out.println(exception);
-            if (message != null)
-                out.println(message);
-        }
-    }
-
-    /**
-     * Returns the given argument converted to integer.
-     * @param args the list of arguments
-     * @param index the index of the argument to convert
-     * @param defaultValue the default value if the argument index is out of range, <tt>null</tt> or empty string
-     * @param minValue the minimal value for the returned value
-     * @param maxValue the maximal value for the returned value
-     * @return the given argument converted to integer
-     * @throws NumberFormatException if the value cannot be converted or is out of range
-     */
-    protected int retrieveIntArgument(String[] args, int index, int defaultValue, int minValue, int maxValue) throws NumberFormatException {
-        if (index >= args.length || args[index] == null || args[index].isEmpty())
-            return defaultValue;
-        int ret = Integer.parseInt(args[index]);
-        if (ret < minValue)
-            throw new NumberFormatException("Number '" + ret + "' is not greater than or equal to " + minValue);
-        if (ret > maxValue)
-            throw new NumberFormatException("Number '" + ret + "' is not less than or equal to " + maxValue);
-        return ret;
-    }
-
-    /**
-     * Returns the socket used for command communication.
-     * @return the socket used for command communication
-     */
-    protected final ServerSocketChannel getCmdSocket() {
-        return cmdSocket;
-    }
-
-    /**
-     * Returns the currently selected running algorithm.
-     * @return the currently selected running algorithm
-     */
-    protected final Algorithm getAlgorithm() {
-        return algorithm;
-    }
-
-    /**
-     * Returns whether there is a running algorithm.
-     * @return <tt>true</tt> if there is a running algorithm
-     */
-    protected final boolean hasAlgorithm() {
-        return algorithm != null;
-    }
-
-    /**
-     * Adds the given algorithm to the list of running algorithms and select it as the current running algorithm.
-     * @param algorithm the algorithm to add
-     */
-    void addAlgorithm(Algorithm algorithm) {
-        this.algorithm = algorithm;
-        this.algorithms.add(algorithm);
-    }
-
-
-    //****************** Algorithm command functions ******************//
-
-    /**
-     * Creates a new instance of algorithm.
-     * This application is only a wrapper class, it doesn't provide
-     * any searching or indexing capabilities. To actually store and query data,
-     * an algorithm must be created using this method. To implement an algorithm,
-     * simply inherit from the {@link messif.algorithms.Algorithm}.
-     * 
-     * <p>
-     * To create algorithm, at least the name of the algorithm class must be provided.
-     * Additional parameters are passed to the algorithm's constructor. The following
-     * example starts ExampleTree algorithm from package exampletree (do not forget
-     * to add a jar file with ExampleTree).
-     * <pre>
-     * MESSIF &gt;&gt;&gt; algorithmStart messif.algorithms.impl.ParallelSequentialScan 4
-     * </pre>
-     * Note, that the name of the class is provided fully qualified.
-     * The number 4 (after the class name) is passed to the ParallelSequentialScan's constructor
-     * (see {@link messif.algorithms.impl.ParallelSequentialScan} for more informations).
-     * If some wrong constructor parameters are specified, the constructor annotations are shown for the class.
-     * </p>
-     * 
-     * @param out a stream where the application writes information for the user
-     * @param args algorithm class followed by constructor arguments
-     * @return <tt>true</tt> if the method completes successfully, otherwise <tt>false</tt>
-     */
-    @ExecutableMethod(description = "start specified algorithm instance", arguments = {"algorithm class", "arguments for constructor ..."})
-    public boolean algorithmStart(PrintStream out, String... args) {
-        if (args.length < 2) {
-            out.println("algorithmStart requires a class parameter (see 'help algorithmStart')");
-            return false;
-        }
-
-        // Get class from the first argument
-        Class<Algorithm> algorithmClass;
-        try {
-            algorithmClass = Convert.getClassForName(args[1], Algorithm.class);
-        } catch (ClassNotFoundException e) {
-            out.println("Can't find algorithm class: " + e.getMessage());
-            return false;
-        }
-
-        // Get all constructors of the specified algorithm class
-        Constructor<Algorithm>[] constructors = Algorithm.getAnnotatedConstructorsArray(algorithmClass);
-        try {
-            // Create a new instance of the algorithm
-            algorithm = ConstructorInstantiator.createInstanceWithStringArgs(constructors, args, 2, args.length - 1, namedInstances);
-            algorithms.add(algorithm);
-            return true;
-        } catch (Exception e) {
-            Throwable ex = e;
-            while (ex instanceof InvocationTargetException)
-                ex = ex.getCause();
-            logException((ex != null)?ex:e);
-            out.println((ex != null)?ex:e);
-            out.println("---------------- Available constructors ----------------");
-            
-            for (Constructor<Algorithm> constructor : constructors)
-                out.println(Algorithm.getConstructorDescription(constructor));
-            return false;
-        }
-    }
-
-    /**
-     * Restores a previously serialized algorithm from file.
-     * Example of usage:
-     * <pre>
-     * MESSIF &gt;&gt;&gt; algorithmRestore /some/where/file/algorithm.serialized
-     * </pre>
-     * 
-     * @param out a stream where the application writes information for the user
-     * @param args file name with the serialized algorithm
-     * @return <tt>true</tt> if the method completes successfully, otherwise <tt>false</tt>
-     * @see #algorithmStore
-     */
-    @ExecutableMethod(description = "loads the algorithm from a given file", arguments = {"file name" })
-    public boolean algorithmRestore(PrintStream out, String... args) {
-        if (args.length < 2) {
-            out.println("algorithmRestore requires a file name parameter (see 'help algorithmRestore')");
-            return false;
-        }
-
-        try {
-            // Load algorithm from file
-            algorithm = Algorithm.restoreFromFile(args[1]);
-            algorithms.add(algorithm);
-
-            return true;
-        } catch (IOException e) {
-            out.println(e.toString());
-        } catch (ClassNotFoundException e) {
-            out.println(e.toString());            
-        }
-        return false;
-    }
-
-    /**
-     * Serialize current algorithm to file.
-     * Example of usage:
-     * <pre>
-     * MESSIF &gt;&gt;&gt; algorithmStore /some/where/file/algorithm.serialized
-     * </pre>
-     * 
-     * @param out a stream where the application writes information for the user
-     * @param args file name where the serialized algorithm is stored
-     * @return <tt>true</tt> if the method completes successfully, otherwise <tt>false</tt>
-     * @see #algorithmRestore
-     */
-    @ExecutableMethod(description = "save the algorithm to the given file", arguments = {"file or dir name"})
-    public boolean algorithmStore(PrintStream out, String... args) {
-        if (args.length < 2) {
-            out.println("algorithmStore requires a file name parameter (see 'help algorithmStore')");
-            return false;
-        }
-
-        try {
-            if (algorithm != null) {
-                // Store algorithm to file
-                algorithm.storeToFile(args[1]);
-                return true;
-            } else out.println("No running algorithm is selected");
-        } catch (IOException e) {
-            out.println(e.toString());
-        }
-        return false;
-    }
-
-    /**
-     * Stops current algorithm and clear the memory used.
-     * Example of usage:
-     * <pre>
-     * MESSIF &gt;&gt;&gt; algorithmStop
-     * </pre>
-     * 
-     * @param out a stream where the application writes information for the user
-     * @param args this method has no arguments
-     * @return <tt>true</tt> if the method completes successfully, otherwise <tt>false</tt>
-     */
-    @ExecutableMethod(description = "stop current algorithm", arguments = {})
-    public boolean algorithmStop(PrintStream out, String... args) {
-        try {
-            if (algorithm != null)
-                algorithm.finalize();
-        } catch (Throwable e) {
-            out.println(e.toString());
-        } finally {
-            algorithms.remove(algorithm);
-            algorithm = null;
-        }
-        return true;
-    }
-
-    /**
-     * Stops all algorithms and clear the memory used.
-     * Example of usage:
-     * <pre>
-     * MESSIF &gt;&gt;&gt; algorithmStopAll
-     * </pre>
-     * 
-     * @param out a stream where the application writes information for the user
-     * @param args this method has no arguments
-     * @return <tt>true</tt> if the method completes successfully, otherwise <tt>false</tt>
-     */
-    @ExecutableMethod(description = "stop all algorithms", arguments = {})
-    public boolean algorithmStopAll(PrintStream out, String... args) {
-        for (Algorithm alg : algorithms)
-            try {
-                if (alg != null)
-                    alg.finalize();
-            } catch (Throwable e) {
-                out.println(e.toString());
-            }
-        algorithm = null;
-        algorithms.clear();
-        return true;
-    }
-
-    /**
-     * Show some information about the current algorithm.
-     * The text returned by algorithm's {@link Object#toString} method is used.
-     * Example of usage:
-     * <pre>
-     * MESSIF &gt;&gt;&gt; algorithmInfo
-     * </pre>
-     * 
-     * @param out a stream where the application writes information for the user
-     * @param args this method has no arguments
-     * @return <tt>true</tt> if the method completes successfully, otherwise <tt>false</tt>
-     */
-    @ExecutableMethod(description = "show info about current algorithm", arguments = {})
-    public boolean algorithmInfo(PrintStream out, String... args) {
-        if (algorithm != null) {
-            out.println(algorithm.toString());
-            return true;
-        } else out.println("No running algorithm is selected");
-        return false;
-    }
-
-    /**
-     * Show some information about all algorithms.
-     * The text returned by algorithms' {@link Object#toString} method is used.
-     * Example of usage:
-     * <pre>
-     * MESSIF &gt;&gt;&gt; algorithmInfoAll
-     * </pre>
-     * 
-     * @param out a stream where the application writes information for the user
-     * @param args this method has no arguments
-     * @return <tt>true</tt> if the method completes successfully, otherwise <tt>false</tt>
-     */
-    @ExecutableMethod(description = "show info about all algorithms", arguments = {})
-    public boolean algorithmInfoAll(PrintStream out, String... args) {
-        if (algorithms.isEmpty()) {
-            out.println("No algorithm is running");
-            return false;
-        } else {
-            for (int i = 0; i < algorithms.size(); i++) {
-                out.print("Algorithm #");
-                out.print(i);
-                out.println(":");
-                out.println(algorithms.get(i).toString());
-            }
-            return true;
-        }
-    }
-
-    /**
-     * Select algorithm to manage.
-     * A parameter with algorithm sequence number is required for specifying, which algorithm to select.
-     * Example of usage:
-     * <pre>
-     * MESSIF &gt;&gt;&gt; algorithmSelect 0
-     * </pre>
-     * 
-     * @param out a stream where the application writes information for the user
-     * @param args the algorithm sequence number
-     * @return <tt>true</tt> if the method completes successfully, otherwise <tt>false</tt>
-     * @see #algorithmInfoAll
-     */
-    @ExecutableMethod(description = "select algorithm to manage", arguments = {"# of the algorithm to select"})
-    public boolean algorithmSelect(PrintStream out, String... args) {
-        try {
-            algorithm = algorithms.get(Integer.parseInt(args[1]));
-            return true;
-        } catch (IndexOutOfBoundsException ignore) {
-        } catch (NumberFormatException ignore) {
-        }
-
-        out.print("Algorithm # must be specified - use a number between 0 and ");
-        out.println(algorithms.size() - 1);
-
-        return false;
-    }
-
-    /**
-     * Assign one or more running algorithms to a given named instance.
-     * The first parameter specifies the name to which the selected algorithms are assigned.
-     * If the second parameter is not specified, the current algorithm is used.
-     * Otherwise, the second parameter can be:
-     * <ul>
-     *   <li>a number, which select the algorithm (similarly to the {@link #algorithmSelect});</li>
-     *   <li>a number range (dash-connected two numbers), which select all the algorithms with number from the given range
-     *          - note that a static array with the selected algorithms will be assigned to the named instance;</li>
-     *   <li>coma-separated list of numbers or number ranges;</li>
-     *   <li>word "all" to get all currently running algorithms as a static array.</li>
-     * </ul>
-     * 
-     * Example of usage:
-     * <pre>
-     * MESSIF &gt;&gt;&gt; algorithmToNamedInstace runningAlgs 0-2,6,9
-     * </pre>
-     * 
-     * @param out a stream where the application writes information for the user
-     * @param args the name of the variable and, optionally, the algorithm sequence number selector 
-     * @return <tt>true</tt> if the method completes successfully, otherwise <tt>false</tt>
-     */
-    @ExecutableMethod(description = "select algorithm to manage", arguments = {"name of the variable", "algorithm sequence number selector (optional)"})
-    public boolean algorithmToNamedInstance(PrintStream out, String... args) {
-        Object value;
-        if (args.length <= 2) {
-            value = algorithm;
-        } else if (args[2].equalsIgnoreCase("all")) {
-            value = algorithms.toArray(new Algorithm[algorithms.size()]);
-        } else {
-            try {
-                value = algorithms.get(Integer.parseInt(args[2]));
-            } catch (NumberFormatException ignore) {
-                Collection<Integer> algIndexes = Convert.rangeSelectorsToIndexes(args[2], false);
-                Algorithm[] algs = new Algorithm[algIndexes.size()];
-                int i = 0;
-                for (Iterator<Integer> it = algIndexes.iterator(); it.hasNext(); i++)
-                    algs[i] = algorithms.get(it.next());
-                value = algs;
-            }
-        }
-
-        namedInstances.put(args[1], value);
-
-        return true;
-    }
-
-    /**
-     * Show information about supported operations for the current algorithm.
-     * Example of usage:
-     * <pre>
-     * MESSIF &gt;&gt;&gt; algorithmSupportedOperations
-     * </pre>
-     *
-     * @param out a stream where the application writes information for the user
-     * @param args this method has no arguments
-     * @return <tt>true</tt> if the method completes successfully, otherwise <tt>false</tt>
-     * @see #operationExecute
-     */
-    @ExecutableMethod(description = "show all operations supported by current algorithm", arguments = {})
-    public boolean algorithmSupportedOperations(PrintStream out, String... args) {
-        if (algorithm == null) {
-            out.println("No running algorithm is selected");
-            return false;
-        }
-
-        out.println("---------------- Available operations ----------------");
-        for (Class<? extends AbstractOperation> opClass : algorithm.getSupportedOperations())
-            try {
-                out.println(AbstractOperation.getConstructorDescription(opClass));
-            } catch (NoSuchMethodException ex) {
-                out.println(opClass.getName() + " can be processed but not instantiated");
-            }
-
-        return true;
-    }
-
-
-    //****************** Operation command functions ******************//
-
-    /**
-     * Creates an operation from the given parameters.
-     * This is internal method used in various operationXXX methods.
-     *
-     * @param out a stream where the application writes information for the user
-     * @param args operation class followed by constructor arguments
-     * @return an instance of operation or <tt>null</tt> if the specified arguments are invalid
-     * @throws InvocationTargetException if there was an error while creating an instance of the operation
-     */
-    private AbstractOperation createOperation(PrintStream out, String[] args) throws InvocationTargetException {
-        if (args.length < 2) {
-            out.println("The class of the operation must be specified (see 'help " + args[0] + "')");
-            return null;
-        }
-
-        // Get operation class from the first argument
-        Class<AbstractOperation> operationClass;
-        try {
-            operationClass = Convert.getClassForName(args[1], AbstractOperation.class);
-        } catch (ClassNotFoundException e) {
-            out.println("Can't find operation class: " + e.getMessage());
-            return null;
-        }
-
-        // Create new instance of the operation
-        try {
-            return AbstractOperation.createOperation(
-                    operationClass,
-                    Convert.parseTypesFromString(
-                        args,
-                        AbstractOperation.getConstructorArguments(operationClass, args.length - 2),
-                        false, // do not use var-args, since number of constructor parameters is given
-                        2, // skip the method name and operation class arguments
-                        namedInstances
-                    )
-            );
-        } catch (NoSuchMethodException e) {
-            out.println(e.toString());
-        } catch (InstantiationException e) {
-            out.println(e.toString());
-        }
-
-        // Show operation description if there was an error
-        try {
-            String description = AbstractOperation.getConstructorDescription(operationClass);
-            out.println("---------------- Operation parameters ----------------");
-            out.println(description);
-        } catch (NoSuchMethodException e) {
-            out.println(e.getMessage());
-        }
-        return null;
-    }
-
-
-    /**
-     * Prepares a new instance of the specified operation without executing it.
-     * Similarly to the {@link #algorithmStart}, the name of operation's class
-     * must be provided and all the additional arguments are passed to its constructor.
-     * The operation can be modified using {@link #operationChangeAnswerCollection}
-     * or {@link #operationParam} and the executed by {@link #operationExecuteAgain}.
-     * Note that if there is another call to {@link #operationPrepare}, {@link #operationExecute},
-     * or {@link #operationBgExecute}, the prepared operation is replaced.
-     *
-     * Example of usage:
-     * <pre>
-     * MESSIF &gt;&gt;&gt; operationPrepare messif.operations.query.RangeQueryOperation objects 1.3
-     * </pre>
-     * Note that the {@link messif.operations.query.RangeQueryOperation range query operation}
-     * requires two parameters - a {@link messif.objects.LocalAbstractObject}
-     * and a radius. The {@link messif.objects.LocalAbstractObject} is usually entered
-     * as a next object from a stream (see {@link #objectStreamOpen}).
-     *
-     * @param out a stream where the application writes information for the user
-     * @param args operation class followed by constructor arguments
-     * @return <tt>true</tt> if the method completes successfully, otherwise <tt>false</tt>
-     * @throws InvocationTargetException if there was an error while creating an instance of the operation
-     */
-    @ExecutableMethod(description = "prepare the specified operation", arguments = {"operation class", "arguments for constructor ..."})
-    public boolean operationPrepare(PrintStream out, String... args) throws InvocationTargetException {
-        lastOperation = createOperation(out, args);
-        return lastOperation != null;
-    }
-
-    /**
-     * Executes a specified operation on current algorithm.
-     * Operations allows querying and manipulating data stored by the algorithm.
-     * If no argument for operationExecute is provided, a list of supported operations
-     * is shown. In order to execute an operation, an operation instance must be created.
-     * Similarly to the {@link #algorithmStart}, the name of operation's class
-     * must be provided and all the additional arguments are passed to its constructor.
-     * Example of usage:
-     * <pre>
-     * MESSIF &gt;&gt;&gt; operationExecute messif.operations.query.RangeQueryOperation objects 1.3
-     * </pre>
-     * Note that the {@link messif.operations.query.RangeQueryOperation range query operation}
-     * requires two parameters - a {@link messif.objects.LocalAbstractObject}
-     * and a radius. The {@link messif.objects.LocalAbstractObject} is usually entered
-     * as a next object from a stream (see {@link #objectStreamOpen}).
-     * 
-     * @param out a stream where the application writes information for the user
-     * @param args operation class followed by constructor arguments
-     * @return <tt>true</tt> if the method completes successfully, otherwise <tt>false</tt>
-     * @throws InvocationTargetException if there was an error while creating an instance of the operation
-     * @throws AlgorithmMethodException if there was an error executing the operation
-     */    
-    @ExecutableMethod(description = "execute specified operation on current algorithm instance", arguments = {"operation class", "arguments for constructor ..."})
-    public boolean operationExecute(PrintStream out, String... args) throws InvocationTargetException, AlgorithmMethodException {
-        if (algorithm == null) {
-            out.println("No running algorithm is selected");
-            return false;
-        }
-
-        AbstractOperation operation = createOperation(out, args);
-        if (operation == null)
-            return false;
-
-        try {
-            // Execute operation
-            lastOperation = algorithm.setupStatsAndExecuteOperation(operation, bindOperationStatsRegexp);
-            return true;
-        } catch (NoSuchMethodException e) {
-            out.println(e.getMessage());
-            algorithmSupportedOperations(out, args);
-            return false;
-        }
-    }
-
-    /**
-     * Executes a specified operation on current algorithm in a new thread (i.e., on the background).
-     * Operations allows querying and manipulating data stored by the algorithm.
-     * If no argument for operationBgExecute is provided, a list of supported operations
-     * is shown. In order to execute an operation, an operation instance must be created.
-     * Similarly to the {@link #algorithmStart}, the name of operation's class
-     * must be provided and all the additional arguments are passed to its constructor.
-     * 
-     * <p>
-     * Example of usage:
-     * <pre>
-     * MESSIF &gt;&gt;&gt; operationBgExecute messif.operations.query.RangeQueryOperation objects 1.3
-     * </pre>
-     * </p>
-     * 
-     * <p>
-     * Note that the last operation is updated, however, the control is returned immediately.
-     * So if there is another operation executed meanwhile (either background or normal), the results
-     * of this operation will be replaced. Use {@link #operationWaitBg} method to wait for the operation
-     * to finish.
-     * </p>
-     * @param out a stream where the application writes information for the user
-     * @param args operation class followed by constructor arguments
-     * @return <tt>true</tt> if the method completes successfully, otherwise <tt>false</tt>
-     * @throws InvocationTargetException if there was an error while creating an instance of the operation
-     */
-    @ExecutableMethod(description = "execute on background specified operation on current algorithm instance", arguments = {"operation class", "arguments for constructor ..."})
-    public boolean operationBgExecute(PrintStream out, String... args) throws InvocationTargetException {       
-        if (algorithm == null) {
-            out.println("No running algorithm is selected");
-            return false;
-        }
-
-        AbstractOperation operation = createOperation(out, args);
-        if (operation == null)
-            return false;
-
-        try {
-            // Execute operation
-            OperationStatistics.resetLocalThreadStatistics();
-            if (bindOperationStatsRegexp != null)
-                OperationStatistics.getLocalThreadStatistics().registerBoundAllStats(bindOperationStatsRegexp);
-            algorithm.backgroundExecuteOperation(operation);
-            return true;
-        } catch (NoSuchMethodException e) {
-            out.println(e.getMessage());
-            algorithmSupportedOperations(out, args);
-            return false;
-        }
-    }
-
-    /**
-     * Synchronize on all operations run on the background.
-     * After this method finishes, there are no running operations on background.
-     *  
-     * <p>
-     * Example of usage:
-     * <pre>
-     * MESSIF &gt;&gt;&gt; operationWaitBg
-     * </pre>
-     * </p>
-     * 
-     * @param out a stream where the application writes information for the user
-     * @param args this method has no arguments
-     * @return <tt>true</tt> if the method completes successfully, otherwise <tt>false</tt>
-     * @throws AlgorithmMethodException if there was an error executing the operation
-     */
-    @ExecutableMethod(description = "wait for all background operations", arguments = {})
-    public boolean operationWaitBg(PrintStream out, String... args) throws AlgorithmMethodException {
-        if (algorithm == null) {
-            out.println("No running algorithm is selected");
-            return false;
-        }
-
-        try {
-            List<AbstractOperation> waitBackgroundExecuteOperation = algorithm.waitBackgroundExecuteOperation();
-            if (! waitBackgroundExecuteOperation.isEmpty()) {
-                lastOperation = waitBackgroundExecuteOperation.get(0);
-            }
-            if (bindOperationStatsRegexp != null)
-                OperationStatistics.getLocalThreadStatistics().unbindAllStats(bindOperationStatsRegexp);
-            return true;
-        } catch (InterruptedException e) {
-            out.println(e.toString());
-            return false;
-        }
-    }
-    
-    /**
-     * Executes the last operation once more.
-     * Note that the operation instance remains the same except for its answer, which
-     * might be reset, if <tt>true</tt> is passed as an argument. The default behavior
-     * is <em>not</em> to reset the answer.
-     * Statistics are always reset.
-     * 
-     * <p>
-     * Example of usage:
-     * <pre>
-     * MESSIF &gt;&gt;&gt; operationExecuteAgain true
-     * </pre>
-     * </p>
-     * 
-     * @param out a stream where the application writes information for the user
-     * @param args flag whether to reset operation answer
-     * @return <tt>true</tt> if the method completes successfully, otherwise <tt>false</tt>
-     * @throws AlgorithmMethodException if there was an error executing the operation
-     */    
-    @ExecutableMethod(description = "execute the last operation once more", arguments = {"boolean whether to reset operation answer (default: false)"})
-    public boolean operationExecuteAgain(PrintStream out, String... args) throws AlgorithmMethodException {
-        try {
-            AbstractOperation operation = lastOperation;
-            if (algorithm != null && operation != null) {
-                // Reset operation answer if requested
-                if (args.length >= 2 && args[1].equalsIgnoreCase("true") && operation instanceof QueryOperation)
-                    ((QueryOperation)operation).resetAnswer();
-
-                // Execute operation
-                lastOperation = algorithm.setupStatsAndExecuteOperation(operation, bindOperationStatsRegexp);
-                return true;
-            } else {
-                out.println("No operation has been executed yet. Use operationExecute method first.");
-                return false;
-            }
-        } catch (NoSuchMethodException e) {
-            out.println(e.getMessage());
-            algorithmSupportedOperations(out, args);
-            return false;
-        }
-    }
-
-    /**
-     * Show information about the last executed operation.
-     * Specifically, the information about the operation created by the last call to
-     * {@link #operationPrepare}, {@link #operationExecute}, or {@link #operationBgExecute}
-     * is shown. Note that the operation might be still running if the
-     * {@link #operationBgExecute} was used and thus the results might not be complete.
-     * Use {@link #operationWaitBg} to wait for background operations to finish.
-     * 
-     * <p>
-     * Example of usage:
-     * <pre>
-     * MESSIF &gt;&gt;&gt; operationInfo
-     * </pre>
-     * </p>
-     * 
-     * @param out a stream where the application writes information for the user
-     * @param args this method has no arguments
-     * @return <tt>true</tt> if the method completes successfully, otherwise <tt>false</tt>
-     */    
-    @ExecutableMethod(description = "show information about the last executed operation", arguments = {})
-    public boolean operationInfo(PrintStream out, String... args) {
-        out.println(lastOperation);
-        return true;
-    }
-
-    /**
-     * Show argument of the last executed operation.
-     * Specifically, the argument of the operation created by the last call to
-     * {@link #operationPrepare}, {@link #operationExecute}, or {@link #operationBgExecute}
-     * is shown. Note that the operation might be still running if the
-     * {@link #operationBgExecute} was used and thus the results might not be complete.
-     * Use {@link #operationWaitBg} to wait for background operations to finish.
-     * 
-     * <p>
-     * Example of usage:
-     * <pre>
-     * MESSIF &gt;&gt;&gt; operationArgument 0
-     * </pre>
-     * </p>
-     * 
-     * @param out a stream where the application writes information for the user
-     * @param args zero-based index of the argument to show
-     * @return <tt>true</tt> if the method completes successfully, otherwise <tt>false</tt>
-     */    
-    @ExecutableMethod(description = "show an argument of the last executed operation", arguments = {"index of the argument to show"})
-    public boolean operationArgument(PrintStream out, String... args) {
-        if (lastOperation == null) {
-            out.println("No operation has been executed yet. Use operationExecute method first.");
-            return false;
-        }
-
-        // Read the argument
-        int argIndex = -1;
-        try {
-            argIndex = Integer.parseInt(args[1]);
-        } catch (IndexOutOfBoundsException ignore) {
-            out.println("operationArgument method requires the index of the argument");
-            return false;
-        } catch (NumberFormatException ignore) {
-        }
-        if (argIndex < 0 || argIndex >= lastOperation.getArgumentCount()) {
-            out.println("operationArgument index '" + args[1] + "' is not within <0;" + lastOperation.getArgumentCount() + ") bounds");
-            return false;
-        }
-
-        // Display it
-        out.println(lastOperation.getArgument(argIndex));
-        return true;
-    }
-
-    /**
-     * Show or set a parameter of the last executed operation.
-     * Specifically, the parameter of the operation created by the last call to
-     * {@link #operationPrepare}, {@link #operationExecute}, or {@link #operationBgExecute}
-     * is shown. Note that the operation might be still running if the
-     * {@link #operationBgExecute} was used and thus the results might not be complete.
-     * Use {@link #operationWaitBg} to wait for background operations to finish.
-     * Note that a set parameter can be used when {@link #operationExecuteAgain} is called.
-     *
-     * <p>
-     * Example of usage:
-     * <pre>
-     * MESSIF &gt;&gt;&gt; operationParam myparam 1 java.lang.Integer
-     * MESSIF &gt;&gt;&gt; operationParam myparam
-     * </pre>
-     * </p>
-     * The first example set the parameter "myparam" to "1" converted to integer.
-     * The second example shows the value of the parameter myparam, i.e. "1" is displayed.
-     *
-     * @param out a stream where the application writes information for the user
-     * @param args name of the parameter to show (if this is the only argument) or set (if a value is provided),
-     *              the new value of the parameter, and the class of the parameter (must be {@link Convert#stringToType convertible})
-     * @return <tt>true</tt> if the method completes successfully, otherwise <tt>false</tt>
-     */
-    @ExecutableMethod(description = "show or set a parameter of the last executed operation", arguments = {"name of the parameter to show or set", "new value of the parameter (optional)", "class of the value being set (optional)"})
-    public boolean operationParam(PrintStream out, String... args) {
-        if (lastOperation == null) {
-            out.println("No operation has been executed yet. Use operationExecute method first.");
-            return false;
-        }
-        if (args.length < 2) {
-            out.println("operationParam method requires the name of the parameter");
-            return false;
-        }
-
-        if (args.length > 2) { // Set parameter
-            // Read parameter class (defaults to String)
-            Class<? extends Serializable> parameterClass;
-            try {
-                parameterClass = args.length > 3 ? Convert.getClassForName(args[3], Serializable.class) : String.class;
-            } catch (ClassNotFoundException e) {
-                out.println("Cannot set parameter " + args[1] + ": " + e);
-                return false;
-            }
-            // Convert the parameter and set it
-            try {
-                lastOperation.setParameter(args[1], Convert.stringToType(args[2], parameterClass, namedInstances));
-            } catch (InstantiationException e) {
-                out.println("Cannot convert '" + args[2] + "' to " + parameterClass);
-                return false;
-            }
-        } else { // Show parameter
-            out.println(lastOperation.getParameter(args[1]));
-        }
-        return true;
-    }
-
-    /**
-     * Changes the answer collection of the prepared or last executed operation.
-     * This method is valid only if the last executed operation was
-     * a descendant of {@link RankingQueryOperation}.
-     * Example of usage:
-     * <pre>
-     * MESSIF &gt;&gt;&gt; operationChangeAnswerCollection messif.objects.util.RankedSortedCollection
-     * </pre>
-     *
-     * @param out a stream where the application writes information for the user
-     * @param args answer collection class followed by its constructor arguments
-     * @return <tt>true</tt> if the method completes successfully, otherwise <tt>false</tt>
-     */
-    @ExecutableMethod(description = "change the answer collection of the last executed operation", arguments = {"collection class", "arguments for constructor ..."})
-    public boolean operationChangeAnswerCollection(PrintStream out, String... args) {
-        AbstractOperation operation = lastOperation;
-        if (operation == null) {
-            out.println("No operation has been executed yet");
-            return false;
-        }
-        if (!(operation instanceof RankingQueryOperation)) {
-            out.println("Answer collection can be changed only for ranked results");
-            return false;
-        }
-        if (args.length < 2) {
-            out.println("operationChangeAnswerCollection requires a class (see 'help operationChangeAnswerCollection')");
-            return false;
-        }
-
-        try {
-            // Get sorted collection class
-            Class<? extends RankedSortedCollection> clazz = Convert.getClassForName(args[1], RankedSortedCollection.class);
-
-            // Create new instance of sorted collection
-            RankedSortedCollection newAnswerCollection = ConstructorInstantiator.createInstanceWithStringArgs(Convert.getConstructors(clazz), args, 2, args.length - 1, namedInstances);
-
-            // Set the instance in the operation
-            ((RankingQueryOperation)operation).setAnswerCollection(newAnswerCollection);
-
-            return true;
-        } catch (ClassNotFoundException e) {
-            out.println(e);
-            return false;
-        } catch (NoSuchInstantiatorException e) {
-            out.println(e.getMessage());
-            return false;
-        } catch (InvocationTargetException e) {
-            out.println(e.getCause());
-            return false;
-        }
-    }
-
-    /**
-     * Changes the answer collection of the prepared or last executed operation.
-     * This method is valid only if the last executed operation was
-     * a descendant of {@link RankingQueryOperation}. The collection must be
-     * prepared as a named instance first. Note that the collection will be cleared
-     * and its contents replaced by the current operation answer.
-     * 
-     * Example of usage:
-     * <pre>
-     * MESSIF &gt;&gt;&gt; operationChangeAnswerNamedInstance collection_named_instance
-     * </pre>
-     *
-     * @param out a stream where the application writes information for the user
-     * @param args answer collection named instance name
-     * @return <tt>true</tt> if the method completes successfully, otherwise <tt>false</tt>
-     */
-    @ExecutableMethod(description = "change the answer collection of the last executed operation", arguments = {"collection instance"})
-    public boolean operationChangeAnswerNamedInstance(PrintStream out, String... args) {
-        AbstractOperation operation = lastOperation;
-        if (operation == null) {
-            out.println("No operation has been executed yet");
-            return false;
-        }
-        if (!(operation instanceof RankingQueryOperation)) {
-            out.println("Answer collection can be changed only for ranked results");
-            return false;
-        }
-        if (args.length < 2) {
-            out.println("operationChangeAnswerNamedInstance requires a named instance (see 'help operationChangeAnswerNamedInstance')");
-            return false;
-        }
-        Object newAnswerCollection = namedInstances.get(args[1]);
-        if (newAnswerCollection == null || !(newAnswerCollection instanceof RankedSortedCollection)) {
-            out.println("Named instance '" + args[1] + "' is not collection for the ranking query");
-            return false;
-        }
-        ((RankingQueryOperation)operation).setAnswerCollection((RankedSortedCollection)newAnswerCollection);
-        return true;
-    }
-
-    /**
-     * Processes the last executed operation by a given method. The method
-     * must be static and must have the {@link AbstractOperation} (or its
-     * descendant) as its first argument. Additional arguments for the method
-     * can be specified. The modified (or the original) operation must be returned
-     * from the method.
-     *
-     * <p>
-     * Example of usage:
-     * <pre>
-     * MESSIF &gt;&gt;&gt; operationProcessByMethod somePackage.someClass someMethod methodArg2 methodArg3
-     * </pre>
-     * </p>
-     *
-     * @param out a stream where the application writes information for the user
-     * @param args the fully specified name of the class where the method is defined, the name of the method and
-     *          any number of additional arguments
-     * @return <tt>true</tt> if the method completes successfully, otherwise <tt>false</tt>
-     * @throws InvocationTargetException if there was an error while executing the method
-     */
-    @ExecutableMethod(description = "process the last executed operation by a static method", arguments = {"object class", "method name", "additional arguments for the method (optional) ..."})
-    public boolean operationProcessByMethod(PrintStream out, String... args) throws InvocationTargetException {
-        AbstractOperation operation = lastOperation;
-        if (operation == null) {
-            out.println("No operation has been executed yet");
-            return false;
-        }
-
-        try {
-            // Prepare method
-            MethodInstantiator<AbstractOperation> method = new MethodInstantiator<AbstractOperation>(AbstractOperation.class, Class.forName(args[1]), args[2], args.length - 2);
-
-            // Prepare arguments
-            String[] stringArgs = args.clone();
-            stringArgs[2] = null;
-            Object[] methodArgs = Convert.parseTypesFromString(stringArgs, method.getInstantiatorPrototype(), true, 2, namedInstances);
-            methodArgs[0] = lastOperation;
-
-            // Execute method
-            lastOperation = method.instantiate(methodArgs);
-            return true;
-        } catch (ClassNotFoundException e) {
-            out.println("Class not found: " + args[1]);
-            return false;
-        } catch (InstantiationException e) {
-            out.println("Error converting string: " + e.getMessage());
-            return false;
-        } catch (NoSuchInstantiatorException e) {
-            out.println(e.getMessage());
-            return false;
-        }
-    }
-
-    /**
-     * Returns static array with five elements that contains:
-     * the given answer object as-is,
-     * the {@link AbstractObject} from the answer object,
-     * the {@link AbstractObject#getLocatorURI() locator} of the {@link AbstractObject},
-     * the distance,
-     * the meta-object sub-distance for the given {@code subAnswerInder}
-     * 
-     * @param answerObject the answer object from a query operation (e.g. {@link AbstractObject}, {@link RankedAbstractObject}, or {@link RankedAbstractMetaObject})
-     * @param subAnswerIndex the index of the sub-distance to get from the {@link RankedAbstractMetaObject}
-     * @return a static array with the five formatting elements of the answer object
-     */
-    private Object[] parseAnswerObject(Object answerObject, Integer subAnswerIndex) {
-        Object[] params = new Object[5]; // Format consists of answerObject itself, abstract object, locator, distance, and meta subdistance
-        params[0] = answerObject;
-        if (answerObject instanceof RankedAbstractObject) {
-            RankedAbstractObject castObject = (RankedAbstractObject)answerObject;
-            params[1] = castObject.getObject();
-            params[2] = castObject.getObject().getLocatorURI();
-            params[3] = castObject.getDistance();
-            if (subAnswerIndex != null && answerObject instanceof RankedAbstractMetaObject) {
-                params[4] = ((RankedAbstractMetaObject)answerObject).getSubDistance(subAnswerIndex);
-            }
-        } else if (answerObject instanceof AbstractObject) {
-            params[1] = answerObject;
-            params[2] = ((AbstractObject)answerObject).getLocatorURI();
-        }
-        return params;
-    }
-
-    /**
-     * Internal method that prints the last operation answer to the output.
-     * 
-     * @param subAnswerIndex the index of the sub-answer to display (if <tt>null</tt> the whole answer is used)
-     * @param out a stream where the application writes information for the user
-     * @param args additional optional arguments for the display
-     * @param argIndex the index of the first optional argument
-     * @return <tt>true</tt> if the method completes successfully, otherwise <tt>false</tt>
-     */  
-    private boolean operationAnswer(Integer subAnswerIndex, PrintStream out, int argIndex, String[] args) {
-        QueryOperation<?> operation;
-        try {
-            operation = (QueryOperation<?>)lastOperation;
-        } catch (ClassCastException ignore) {
-            operation = null;
-        }
-        if (operation == null) {
-            out.println("The operationAnswer method must be called after some QueryOperation was executed");
-            return false;
-        }
-
-        // The next optional argument is the type of output (defaults to All)
-        String answerFormatString = (args.length > argIndex && args[argIndex].length() > 0) ? args[argIndex] : "All";
-        argIndex++;
-
-        // The next optional argument is the separator (defaults to newline)
-        String separator = (args.length > argIndex) ? args[argIndex] : System.getProperty("line.separator");
-        argIndex++;
-
-        // The next optional argument is a locale (defaults to system default locale)
-        Locale locale = (args.length > argIndex) ? new Locale(args[argIndex]) : Locale.getDefault();
-        argIndex++;
-
-        // The next optional argument is the maximal number of results to display (all results are displayed if not specified)
-        int maxCount;
-        try {
-            maxCount = retrieveIntArgument(args, argIndex, Integer.MAX_VALUE, 0, Integer.MAX_VALUE);
-            argIndex++;
-        } catch (NumberFormatException e) {
-            out.println("Invalid number of objects to display: " + args[argIndex]);
-            return false;
-        }
-
-        // The next optional argument is the number results to skip before the actual answer is displayed (defaults to zero)
-        int skipCount;
-        try {
-            skipCount = retrieveIntArgument(args, argIndex, 0, 0, Integer.MAX_VALUE);
-            argIndex++;
-        } catch (NumberFormatException e) {
-            out.println("Invalid number of objects to skip: " + args[argIndex]);
-            return false;
-        }
-
-        // Prepare message format for the output
-        MessageFormat answerFormat;
-        switch (Character.toUpperCase(answerFormatString.charAt(0))) {
-            case 'A':
-                answerFormat = new MessageFormat("{0}", locale);
-                break;
-            case 'O':
-                answerFormat = new MessageFormat("{1}", locale);
-                break;
-            case 'L':
-                answerFormat = new MessageFormat("{2}", locale);
-                break;
-            case 'D':
-                answerFormat = new MessageFormat("{3}: {2}", locale);
-                break;
-            case 'S':
-                answerFormat = new MessageFormat("{2}: {3}", locale);
-                break;
-            case 'M':
-                answerFormat = new MessageFormat("{2}: {4}", locale);
-                break;
-            case 'W':
-                out.println("Use operationAnswerRawObjects method instead of operationAnswer to print raw objects");
-                return false;
-            default:
-                answerFormat = new MessageFormat(answerFormatString, locale);
-                break;
-        }
-
-        // Display output
-        Iterator<?> answerIterator = subAnswerIndex != null ? operation.getSubAnswer(subAnswerIndex.intValue()) : operation.getAnswer();
-        while (skipCount-- > 0 && answerIterator.hasNext())
-            answerIterator.next();
-        while (answerIterator.hasNext() && maxCount-- > 0) {
-            Object[] parsedAnswerObject = parseAnswerObject(answerIterator.next(), subAnswerIndex);
-            out.print(answerFormat.format(parsedAnswerObject));
-            if (answerIterator.hasNext() && maxCount > 0)
-                out.print(separator);
-        }
-        out.println();
-
-        return true;
-    }
-
-    /**
-     * Show the answer of the last executed query operation.
-     * Specifically, the information about the operation created by last call to
-     * {@link #operationExecute} or {@link #operationBgExecute} is shown. Note that
-     * the operation might be still running if the {@link #operationBgExecute} was
-     * used and thus the results might not be complete. Use {@link #operationWaitBg}
-     * to wait for background operations to finish.
-     * <p>
-     * If the last operation was not {@link messif.operations.QueryOperation query} operation,
-     * this method will fail.
-     * </p>
-     * <p>
-     * The following optional arguments are accepted:
-     *   <ul>
-     *     <li>result formating type (defaults to All) can be
-     *       <ul>
-     *          <li>All = display everything,</li>
-     *          <li>Objects = displays just objects,</li>
-     *          <li>Locators = display just locators,</li>
-     *          <li>DistanceLocators = display format "distance: locator",</li>
-     *          <li>SwappedDistanceLocators = display format "locator: distance",</li>
-     *          <li>anything else will be treated as {@link MessageFormat} with five arguments containing:
-     *              the given answer object as-is,
-     *              the {@link AbstractObject} from the answer object,
-     *              the {@link AbstractObject#getLocatorURI() locator} of the {@link AbstractObject},
-     *              the distance.</li>
-     *       </ul>
-     *     </li>
-     *     <li>results separator (defaults to newline)</li>
-     *     <li>language locale code for formating (defaults to system language)</li>
-     *     <li>number of results to display (defaults to all)</li>
-     *     <li>number of results to skip from the beginning (defaults to 0)</li>
-     *   </ul>
-     * </p>
-     * 
-     * <p>
-     * Example of usage:
-     * <pre>
-     * MESSIF &gt;&gt;&gt; operationAnswer DistanceLocators , en
-     * </pre>
-     * </p>
-     * 
-     * @param out a stream where the application writes information for the user
-     * @param args display separator for the list of objects and type of the display
-     * @return <tt>true</tt> if the method completes successfully, otherwise <tt>false</tt>
-     */  
-    @ExecutableMethod(description = "list objects retrieved by the last executed query operation", arguments = {"objects separator (not required)", "display All/Objects/Locators/DistanceLocators/SLocatorsDistance (defaults to All)", "number of results to display (defaults to all)", "number of results to skip (defaults to 0)"})
-    public boolean operationAnswer(PrintStream out, String... args) {
-        return operationAnswer(null, out, 1, args);
-    }
-
-    /**
-     * Show the sub-answer of the last executed query operation if possible.
-     * Specifically, the information about the operation created by last call to
-     * {@link #operationExecute} or {@link #operationBgExecute} is shown. Note that
-     * the operation might be still running if the {@link #operationBgExecute} was
-     * used and thus the results might not be complete. Use {@link #operationWaitBg}
-     * to wait for background operations to finish.
-     * <p>
-     * If the last operation was not {@link messif.operations.QueryOperation query} operation,
-     * this method will fail.
-     * </p>
-     * <p>
-     * The following arguments are accepted:
-     *   <ul>
-     *     <li>zero-based index of the sub-answer to show (required argument)</li>
-     *     <li>result formating type (defaults to All) can be
-     *       <ul>
-     *          <li>All = display everything,</li>
-     *          <li>Objects = displays just objects,</li>
-     *          <li>Locators = display just locators,</li>
-     *          <li>DistanceLocators = display format "distance: locator",</li>
-     *          <li>SwappedDistanceLocators = display format "locator: distance",</li>
-     *          <li>MetaObjectLocatorDistances = display format "locator: metaobject-subdistance",</li>
-     *          <li>anything else will be treated as {@link MessageFormat} with five arguments containing:
-     *              the given answer object as-is,
-     *              the {@link AbstractObject} from the answer object,
-     *              the {@link AbstractObject#getLocatorURI() locator} of the {@link AbstractObject},
-     *              the distance,
-     *              the respective sub-distance if the meta-object distances were stored.</li>
-     *       </ul>
-     *     </li>
-     *     <li>results separator (defaults to newline)</li>
-     *     <li>language locale code for formating (defaults to system language)</li>
-     *     <li>number of results to display (defaults to all)</li>
-     *     <li>number of results to skip from the beginning (defaults to 0)</li>
-     *   </ul>
-     * </p>
-     * 
-     * <p>
-     * Example of usage:
-     * <pre>
-     * MESSIF &gt;&gt;&gt; operationSubAnswer 1 Locators
-     * </pre>
-     * </p>
-     * 
-     * @param out a stream where the application writes information for the user
-     * @param args sub-answer index, display separator for the list of objects, and type of the display
-     * @return <tt>true</tt> if the method completes successfully, otherwise <tt>false</tt>
-     */  
-    @ExecutableMethod(description = "list sub-answer objects retrieved by the last executed query operation", arguments = {"sub-answer index to show", "objects separator (not required)", "display All/Objects/Locators/DistanceLocators/SLocatorsDistance (defaults to All)", "number of results to display (defaults to all)", "number of results to skip (defaults to 0)"})
-    public boolean operationSubAnswer(PrintStream out, String... args) {
-        Integer subAnswerIndex;
-        try {
-            subAnswerIndex = Integer.valueOf(args[1]);
-        } catch (Exception e) {
-            out.println("Error reading sub-answer index from the first argument");
-            return false;
-        }
-        return operationAnswer(subAnswerIndex, out, 2, args);
-    }
-
-    /**
-     * Write the raw objects (using {@link LocalAbstractObject#write}) from the answer of the last executed query operation.
-     * Specifically, the answer of the operation created by last call to
-     * {@link #operationExecute} or {@link #operationBgExecute} is written.
-     * Note that the operation might be still running if the {@link #operationBgExecute} was
-     * used and thus the results might not be complete. Use {@link #operationWaitBg}
-     * to wait for background operations to finish.
-     * <p>
-     * If the last operation was not {@link messif.operations.QueryOperation query} operation,
-     * this method will fail.
-     * </p>
-     * 
-     * <p>
-     * Example of usage:
-     * <pre>
-     * MESSIF &gt;&gt;&gt; operationAnswerRawObjects
-     * </pre>
-     * </p>
-     * 
-     * @param out a stream where the application writes information for the user
-     * @param args no arguments required
-     * @return <tt>true</tt> if the method completes successfully, otherwise <tt>false</tt>
-     * @throws IOException if some of the objects failed to write themselves to output
-     * @throws ClassCastException if the operation did not provide {@link LocalAbstractObject}s in its answer
-     */  
-    @ExecutableMethod(description = "list sub-answer objects retrieved by the last executed query operation", arguments = {"sub-answer index to show", "objects separator (not required)", "display All/Objects/Locators/DistanceLocators/SLocatorsDistance (defaults to All)", "number of results to display (defaults to all)", "number of results to skip (defaults to 0)"})
-    public boolean operationAnswerRawObjects(PrintStream out, String... args) throws IOException, ClassCastException {
-        Iterator<AbstractObject> it;
-        try {
-            it = ((QueryOperation<?>)lastOperation).getAnswerObjects();
-        } catch (Exception ignore) {
-            out.println("The operationAnswerRawObjects method must be called after some QueryOperation was executed");
-            return false;
-        }
-        while (it.hasNext()) {
-            ((LocalAbstractObject)it.next()).write(out);
-        }
-        return true;
-    }
-
-
-    //****************** Direct algoritm methods execution ******************//
-
-    /**
-     * Directly execute a method of the running algorithm.
-     * The method name and its arguments must be provided.
-     * Only {@link messif.utility.Convert#stringToType convertible} types can
-     * be passed as arguments and if there are several methods with the same name,
-     * the first one that matches the number of arguments is selected.
-     * 
-     * <p>
-     * Example of usage:
-     * <pre>
-     * MESSIF &gt;&gt;&gt; methodExecute mySpecialAlgorithmMethod 1 false string_string
-     * </pre>
-     * </p>
-     * 
-     * @param out a stream where the application writes information for the user
-     * @param args method name followed by the values for its arguments
-     * @return <tt>true</tt> if the method completes successfully, otherwise <tt>false</tt>
-     */
-    @ExecutableMethod(description = "directly execute a method of the running algorithm", arguments = {"method name", "arguments for the method ..."})
-    public boolean methodExecute(PrintStream out, String... args) {
-        if (algorithm == null) {
-            out.println("No running algorithm is selected");
-            return false;
-        }
-        if (args.length < 2) {
-            out.println("methodExecute requires at least the method name (see 'help methodExecute')");
-            return false;
-        }
-
-        try {
-            Object rtv = algorithm.executeMethodWithStringArguments(args, 1, namedInstances);
-            if (rtv != null)
-                out.println(rtv);
-            return true;
-        } catch (NoSuchInstantiatorException e) {
-            out.println("Method '" + args[1] + "' with " + (args.length - 2) + " arguments was not found in algorithm");
-            return false;
-        } catch (Exception e) {
-            logException(e);
-            out.println(e.toString());
-            return false;
-        }
-    }
-
-
-    //****************** Statistics command functions ******************//
-
-    /**
-     * Disable (or enable) gathering of statistics.
-     * If passed without parameters, statistics are disabled, so the other
-     * statistic methods are useless.
-     * If <tt>false</tt> is passed as parameter, statistics are enabled again.
-     * By default, statistics are enabled when application starts.
-     * 
-     * <p>
-     * Example of usage:
-     * <pre>
-     * MESSIF &gt;&gt;&gt; statisticsDisable false
-     * </pre>
-     * </p>
-     * 
-     * @param out a stream where the application writes information for the user
-     * @param args flag whether to disable (true) or enable (false) the statistics
-     * @return <tt>true</tt> if the method completes successfully, otherwise <tt>false</tt>
-     */ 
-    @ExecutableMethod(description = "enable/disable statistics - if disabled, all statistics are useless", arguments = { "false to enable statistics (not required)" })
-    public boolean statisticsDisable(PrintStream out, String... args) {
-        if (args.length <= 1 || Boolean.parseBoolean(args[1]))
-            Statistics.disableGlobally();
-        else Statistics.enableGlobally();
-        return true;
-    }
-
-    /**
-     * Print all global statistics.
-     * Statistics are shown as <code>name: value</code>.
-     * <p>
-     * Three optional arguments are accepted:
-     *   <ul>
-     *     <li>regular expression applied on names as a filter</li>
-     *     <li>separator of statistics (defaults to newline)</li>
-     *     <li>separator appended after printed statistics (defaults to newline)</li>
-     *   </ul>
-     * </p>
-     * <p>
-     * Example of usage:
-     * To print statistics comma-separated, use:
-     * <pre>
-     * MESSIF &gt;&gt;&gt; statisticsGlobal DistanceComputations.* ,
-     * </pre>
-     * To avoid appending newline and append comma, use:
-     * <pre>
-     * MESSIF &gt;&gt;&gt; statisticsGlobal DistanceComputations.* , ,
-     * </pre>
-     * </p>
-     * 
-     * @param out a stream where the application writes information for the user
-     * @param args regular expression to match statistic names and the display separators for the statistic values
-     * @return <tt>true</tt> if the method completes successfully, otherwise <tt>false</tt>
-     */ 
-    @ExecutableMethod(description = "show global statistics", arguments = { "statistic name regexp (not required)", "separator of statistics (not required)", "final separator (not required)" })
-    public boolean statisticsGlobal(PrintStream out, String... args) {
-        if (args.length >= 3) {
-            String stats = Statistics.printStatistics(args[1], args[2]);
-            if (args.length >= 4) {
-                out.print(stats);
-                out.print(args[3]);
-            } else
-                out.println(stats);
-        } else if (args.length >= 2)
-            out.println(Statistics.printStatistics(args[1]));
-        else out.println(Statistics.printStatistics());
-        return true;
-    }
-
-    /**
-     * Gets a value from a global statistic.
-     * If the global statistic does not exist, a new one is created.
-     * <p>
-     * Two arguments are required:
-     *   <ul>
-     *     <li>the name of the statistic</li>
-     *     <li>the class of the statistic</li>
-     *   </ul>
-     * </p>
-     * <p>
-     * Example of usage:
-     * <pre>
-     * MESSIF &gt;&gt;&gt; statisticsGlobalGet DistanceComputations messif.statistics.StatisticCounter
-     * </pre>
-     * </p>
-     *
-     * @param out a stream where the application writes information for the user
-     * @param args the name and class of the global statistic
-     * @return <tt>true</tt> if the method completes successfully, otherwise <tt>false</tt>
-     */
-    @ExecutableMethod(description = "get/create global statistic", arguments = { "statistic name", "statistic class" })
-    public boolean statisticsGlobalGet(PrintStream out, String... args) {
-        try {
-            @SuppressWarnings("unchecked")
-            Class<Statistics<?>> statClass = (Class)Convert.getClassForName(args[2], Statistics.class);
-            out.println(Statistics.getStatistics(args[1], statClass));
-        } catch (Exception e) {
-            out.println("Cannot get global statistics: " + e);
-            return false;
-        }
-        return true;
-    }
-
-    /**
-     * Reset all global statistics.
-     * An optional parameter is a regular expression applied on names as a filter.
-     * 
-     * <p>
-     * Example of usage:
-     * <pre>
-     * MESSIF &gt;&gt;&gt; statisticsResetGlobal DistanceComputations
-     * </pre>
-     * </p>
-     * 
-     * @param out a stream where the application writes information for the user
-     * @param args regular expression to match statistic names
-     * @return <tt>true</tt> if the method completes successfully, otherwise <tt>false</tt>
-     */
-    @ExecutableMethod(description = "reset global statistics", arguments = { "statistic name regexp (not required)" })
-    public boolean statisticsResetGlobal(PrintStream out, String... args) {
-        if (args.length > 1)
-            Statistics.resetStatistics(args[1]);
-        else Statistics.resetStatistics();
-        return true;
-    }
-
-    /**
-     * Print statistics gathered by the last executed operation.
-     * Only the {@link messif.statistics.Statistics#bindTo bound} statistics are
-     * reported. Usually, algorithms bind the relevant statistics automatically, but
-     * it can be done explicitely using the {@link #statisticsSetAutoBinding} method.
-     * Statistics are shown as <code>name: value</code>.
-     * <p>
-     * Three optional arguments are accepted:
-     *   <ul>
-     *     <li>regular expression applied on names as a filter</li>
-     *     <li>separator of statistics (defaults to newline)</li>
-     *     <li>separator appended after printed statistics (defaults to newline)</li>
-     *   </ul>
-     * </p>
-     * <p>
-     * Example of usage:
-     * To print statistics comma-separated, use:
-     * <pre>
-     * MESSIF &gt;&gt;&gt; statisticsLastOperation DistanceComputations.* ,
-     * </pre>
-     * To avoid appending newline and append comma, use:
-     * <pre>
-     * MESSIF &gt;&gt;&gt; statisticsLastOperation DistanceComputations.* , ,
-     * </pre>
-     * </p>
-     * 
-     * @param out a stream where the application writes information for the user
-     * @param args regular expression to match statistic names and the display separators for the statistic values
-     * @return <tt>true</tt> if the method completes successfully, otherwise <tt>false</tt>
-     */ 
-    @ExecutableMethod(description = "show last operation statistics", arguments = { "statistic name regexp (not required)", "separator of statistics (not required)", "separator appended after printed statistics (defaults to newline)"})
-    public boolean statisticsLastOperation(PrintStream out, String... args) {
-        if (args.length >= 3) {
-            String stats = algorithm.getOperationStatistics().printStatistics(args[1], args[2]);
-            if (args.length >= 4) {
-                out.print(stats);
-                out.print(args[3]);
-            } else {
-                out.println(stats);
-            }
-        } else if (args.length >= 2) {
-            out.println(algorithm.getOperationStatistics().printStatistics(args[1]));
-        } else {
-            out.println(algorithm.getOperationStatistics().printStatistics());
-        }
-        return true;
-    }
-
-    /**
-     * Regular expression on global statistics' names that are bound for each executed operation.
-     * A required argument sets the regular expression applied on names as a filter.
-     * If the passed argument is <tt>null</tt>, the autobinding is disabled.
-     * 
-     * <p>
-     * Example of usage:
-     * <pre>
-     * MESSIF &gt;&gt;&gt; statisticsSetAutoBinding .*
-     * </pre>
-     * </p>
-     * 
-     * @param out a stream where the application writes information for the user
-     * @param args regular expression to match statistic names to bind
-     * @return <tt>true</tt> if the method completes successfully, otherwise <tt>false</tt>
-     */ 
-    @ExecutableMethod(description = "set auto binding operation statistics to global ones", arguments = { "statistic name regexp (if null, auto binding is disabled)" })
-    public boolean statisticsSetAutoBinding(PrintStream out, String... args) {
-        if (args.length >= 2)
-            bindOperationStatsRegexp = args[1];
-        else bindOperationStatsRegexp = null;
-        return true;
-    }
-
-
-    //****************** Object stream command functions ******************//
-
-    /**
-     * Open a named stream which allows to read {@link LocalAbstractObject objects} from a file.
-     * The first required argument specifies a file name from which to open the stream.
-     * The second required argument gives a fully-qualified name of the stored {@link LocalAbstractObject object class}.
-     * The third required argument is a name under which the stream is opened.
-     * 
-     * <p>
-     * If the name (third argument) is then specified in place where {@link LocalAbstractObject}
-     * is argument required, the next object is read from the stream and used as the argument's value.
-     * </p>
-     * 
-     * <p>
-     * Example of usage:
-     * <pre>
-     * MESSIF &gt;&gt;&gt; objectStreamOpen /my/data/file.xx messif.objects.impl.ObjectByteVectorL1 my_data
-     * MESSIF &gt;&gt;&gt; operationExecute messif.operations.query.RangeQueryOperation my_data 1.3
-     * MESSIF &gt;&gt;&gt; operationExecute messif.operations.query.kNNQueryOperation my_data 10
-     * </pre>
-     * 
-     * Note that the first two objects are read from the stream file /my/data/file.xx, first is used
-     * as a query object for the range query, the second is used in the k-NN query.
-     * 
-     * A second example with a special class that requires some additional constructor parameters:
-     * <pre>
-     * public class MyClass {
-     *     public MyClass(BufferedReader stream, int value, String text) {
-     *         ... construct object from the stream ...
-     *     }
-     * }
-     * MESSIF &gt;&gt;&gt; objectStreamOpen /my/data/file.xx MyClass other_data 10 string_value
-     * </pre>
-     * </p>
-     * 
-     * @param out a stream where the application writes information for the user
-     * @param args file name to read from,
-     *             class name of objects to be read from the file,
-     *             optional name of the object stream,
-     *             optional additional arguments for the object constructor
-     * @return <tt>true</tt> if the method completes successfully, otherwise <tt>false</tt>
-     */
-    @ExecutableMethod(description = "create new stream of LocalAbstractObjects", arguments = { "filename", "class of objects in the stream", "name of the stream", "additional arguments for the object constructor (optional)" })
-    public boolean objectStreamOpen(PrintStream out, String... args) {
-        if (args.length < 4) {
-            out.println("objectStreamOpen requires a filename, object class and name (see 'help objectStreamOpen')");
-            return false;
-        }
-        try {
-            // Build collection of additional arguments
-            List<String> additionalArgs;
-            if (args.length > 4) {
-                additionalArgs = new ArrayList<String>();
-                for (int i = 4; i < args.length; i++)
-                    additionalArgs.add(args[i]);
-            } else {
-                additionalArgs = null;
-            }
-
-            // Store new stream into stream registry
-            if (namedInstances.put(
-                args[3],
-                new StreamGenericAbstractObjectIterator<LocalAbstractObject>(
-                    Convert.getClassForName(args[2], LocalAbstractObject.class),
-                    args[1],
-                    namedInstances,
-                    additionalArgs
-                )
-            ) != null)
-                out.println("Previously opened stream changed to a new file");
-            return true;
-        } catch (IOException e) {
-            out.println(e.toString());
-            return false;
-        } catch (ClassNotFoundException e) {
-            out.println(e.toString());
-            return false;
-        }
-    }
-
-    /**
-     * Sets a value of additional constructor parameter of an opened object stream.
-     * See {@link #objectStreamOpen} method for explanation of the concept of 
-     * additional constructor parameters.
-     * This method requires three arguments:
-     * <ul>
-     *   <li>the name of the stream the name of which to change,</li>
-     *   <li>the the new value for the parameter,</li>
-     *   <li>the constructor parameter index to change (zero-based).</li>
-     * </ul>
-     * The third argument is optional. If not specified, <tt>0</tt> is assumed.
-     * 
-     * <p>
-     * Example of usage:
-     * <pre>
-     * MESSIF &gt;&gt;&gt; objectStreamSetParameter other_data new_string_value 1
-     * </pre>
-     * </p>
-     * 
-     * @param out a stream where the application writes information for the user
-     * @param args name of the object stream, new parameter value to object's contructor, and zero-based index of the parameter
-     * @return <tt>true</tt> if the method completes successfully, otherwise <tt>false</tt>
-     */
-    @ExecutableMethod(description = "set parameter of objects' constructor", arguments = { "name of the stream", "parameter value", "index of parameter (not required -- zero if not given)" })
-    public boolean objectStreamSetParameter(PrintStream out, String... args) {
-        if (args.length < 3) {
-            out.println("objectStreamSetParameter requires a stream name and parameter value (see 'help objectStreamSetParameter')");
-            return false;
-        }
-        AbstractStreamObjectIterator<?> objectStream = (AbstractStreamObjectIterator<?>)namedInstances.get(args[1]);
-        if (objectStream != null) 
-            try {
-                // Set parameter
-                objectStream.setConstructorParameterFromString((args.length > 3)?Integer.parseInt(args[3]):0, args[2], namedInstances);
-                return true;
-            } catch (IndexOutOfBoundsException e) {
-                out.println(e.toString());
-            } catch (IllegalArgumentException e) {
-                out.println(e.toString());
-            } catch (InstantiationException e) {
-                out.println(e.toString());
-            }
-        else
-            out.print("Stream '" + args[1] + "' is not opened");
-        return false;
-
-    }
-
-    /**
-     * Closes a named object stream.
-     * An argument specifying the name of the stream to close is required.
-     * 
-     * <p>
-     * Example of usage:
-     * <pre>
-     * MESSIF &gt;&gt;&gt; objectStreamClose my_data
-     * </pre>
-     * </p>
-     * 
-     * @param out a stream where the application writes information for the user
-     * @param args name of an opened object stream
-     * @return <tt>true</tt> if the method completes successfully, otherwise <tt>false</tt>
-     */
-    @ExecutableMethod(description = "close a stream of LocalAbstractObjects", arguments = { "name of the stream" })
-    public boolean objectStreamClose(PrintStream out, String... args) {
-        return namedInstanceRemove(out, args);
-    }
-
-    /**
-     * Resets a named object stream. It means that the objects are read from
-     * the beginning of the stream's file again.
-     * An argument specifying the name of the stream to reset is required.
-     * 
-     * <p>
-     * Example of usage:
-     * <pre>
-     * MESSIF &gt;&gt;&gt; objectStreamReset my_data
-     * </pre>
-     * </p>
-     * 
-     * @param out a stream where the application writes information for the user
-     * @param args name of an opened object stream
-     * @return <tt>true</tt> if the method completes successfully, otherwise <tt>false</tt>
-     */
-    @ExecutableMethod(description = "reset an AbstractObjectStream stream to read objects from the beginning", arguments = { "name of the stream" })
-    public boolean objectStreamReset(PrintStream out, String... args) {
-        if (args.length < 2) {
-            out.println("objectStreamReset requires a stream name (see 'help objectStreamReset')");
-            return false;
-        }
-        AbstractStreamObjectIterator<?> objectStream = (AbstractStreamObjectIterator<?>)namedInstances.get(args[1]);
-        if (objectStream != null) 
-            try {
-                // Reset the returned stream
-                objectStream.reset();
-                return true;
-            } catch (IOException e) {
-                out.println(e.toString());
-            }
-        else out.print("Stream '" + args[1] + "' is not opened");
-        return false;
-    }
-
-
-    //****************** Property file ******************//
-
-    /**
-     * Creates a new named properties.
-     * The first required argument specifies the name from which to load the properties.
-     * The second required argument specifies the name for the properties instance that can be used in other methods.
-     * The third optional argument specifies a prefix of keys that the create properties will be restricted to (defaults to <tt>null</tt>).
-     * The fourth optional argument specifies a hashtable of variables that will be replaced in the property values (defaults to <tt>null</tt>).
-     * <p>
-     * Example of usage:
-     * <pre>
-     * MESSIF &gt;&gt;&gt; propertiesOpen someparameters.cf my_props begins_with_this host=localhost,port=1000
-     * </pre>
-     * </p>
-     *
-     * @param out a stream where the application writes information for the user
-     * @param args the property file, the new name, the restrict prefix (not required) and the variables (not required)
-     * @return <tt>true</tt> if the method completes successfully, otherwise <tt>false</tt>
-     */
-    @ExecutableMethod(description = "opens a new named property file", arguments = { "property file", "new name", "restrict prefix (not required)", "variables (not required)" })
-    public boolean propertiesOpen(PrintStream out, String... args) {
-        return propertiesOpen(out, args[1], args[2], (args.length > 3)?args[3]:null, (args.length > 4)?Convert.stringToMap(args[4]):null);
-    }
-
-    /**
-     * Internal method for propertiesOpen.
-     * @param out a stream where the application writes information for the user
-     * @param fileName the property file
-     * @param name the name for the instance
-     * @param prefix the restrict prefix
-     * @param variables the map of variables
-     * @return <tt>true</tt> if the method completes successfully, otherwise <tt>false</tt>
-     */
-    private boolean propertiesOpen(PrintStream out, String fileName, String name, String prefix, Map<String, String> variables) {
-        try {
-            ExtendedProperties properties = new ExtendedProperties();
-            properties.load(new FileInputStream(fileName));
-            if (prefix != null || variables != null)
-                properties = ExtendedProperties.restrictProperties(properties, prefix, variables);
-            if (namedInstances.put(name, properties) != null)
-                out.println("Previous named instance changed to a new one");
-            return true;
-        } catch (IOException e) {
-            out.println("Cannot read properties: " + e);
-            return false;
-        }
-    }
-
-    /**
-     * Creates a new named instance of properties from the values of configuration file.
-     * Note that this method is not available from the command line interface.
-     * This action does not have .parameter.#no syntax, but every value passed as
-     * with this action name will be stored in the created properties.
-     * 
-     * <p>
-     * Example of usage:
-     * <pre>
-     * myProps = propertiesCreate
-     * myProps.propName1 = propValue1
-     * myProps.propName2 = propValue2
-     * </pre>
-     * </p>
-     * This configuration file action will create (or replace) a named instance called "myProps"
-     * with a {@link ExtendedProperties} instance that will contain properties "propName1" and
-     * "propName2" with values "propValue1" and "propValue2" respectively.
-     * 
-     * @param out a stream where the application writes information for the user
-     * @param inputProperties the properties to copy from
-     * @param name the name for the instance
-     * @param prefix the restrict prefix
-     * @param variables the map of variables
-     * @return <tt>true</tt> if the method completes successfully, otherwise <tt>false</tt>
-     */
-    private boolean propertiesCreate(PrintStream out, Properties inputProperties, String name, String prefix, Map<String, String> variables) {
-        ExtendedProperties properties = ExtendedProperties.restrictProperties(inputProperties, prefix, variables);
-        if (namedInstances.put(name, properties) != null)
-            out.println("Previous named instance changed to a new one");
-        return true;
-    }
-
-
-    //****************** Named instances ******************//
-
-    /**
-     * Returns the stored named instance with the given name.
-     * @param name the name of the instance to get
-     * @return the stored named instance or <tt>null</tt>
-     */
-    protected final Object getNamedInstance(String name) {
-        return namedInstances.get(name);
-    }
-
-    /**
-     * Add the given named instance to the internal storage.
-     * @param name the name of the instance to add
-     * @param instance the instance to add
-     * @param replace flag whether to replace existing instance with the given one (<tt>true</tt>) or not
-     * @return <tt>true</tt> if the instance was successfully added or <tt>false</tt> if there was an instance with this name and replace was <tt>false</tt>
-     */
-    protected final boolean addNamedInstance(String name, Object instance, boolean replace) {
-        if (!replace && namedInstances.containsKey(name))
-            return false;
-        namedInstances.put(name, instance);
-        return true;
-    }
-
-    /**
-     * Creates a new named instance.
-     * An argument specifying the signature of a constructor, a factory method or a static field
-     * is required. Additional argument specifies the name for the instance (defaults to
-     * name of the action where this is specified). If the instance already exists,
-     * this method fails (use {@link #namedInstanceReplace namedInstanceReplace} instead.
-     *
-     * <p>
-     * Example of usage for constructor, factory method and static field:
-     * <pre>
-     * MESSIF &gt;&gt;&gt; namedInstanceAdd messif.objects.impl.ObjectByteVectorL1(1,2,3,4,5,6,7,8,9,10) my_object
-     * MESSIF &gt;&gt;&gt; namedInstanceAdd messif.utility.ExtendedProperties.getProperties(someparameters.cf) my_props
-     * MESSIF &gt;&gt;&gt; namedInstanceAdd messif.buckets.index.LocalAbstractObjectOrder.locatorToLocalObjectComparator my_comparator
-     * </pre>
-     * </p>
-     *
-     * @param out a stream where the application writes information for the user
-     * @param args the instance constructor, factory method or static field signature and the name to register
-     * @return <tt>true</tt> if the method completes successfully, otherwise <tt>false</tt>
-     * @throws InvocationTargetException if there was an error while creating a named instance
-     */
-    @ExecutableMethod(description = "creates a new named instance", arguments = { "instance constructor, factory method or static field signature", "name to register"})
-    public boolean namedInstanceAdd(PrintStream out, String... args) throws InvocationTargetException {
-        if (args.length <= 2) {
-            out.println("Two arguments (signature and instance name) are required for namedInstanceAdd");
-            return false;
-        }
-        if (namedInstances.containsKey(args[2])) {
-            out.println("Named instance '" + args[2] + "' already exists");
-            return false;
-        } else {
-            return namedInstanceReplace(out, args);
-        }
-    }
-
-    /**
-     * Creates a new named instance or replaces an old one.
-     * An argument specifying the signature of a constructor, a factory method or a static field
-     * is required. Additional argument specifies the name for the instance (defaults to
-     * name of the action where this is specified).
-     * <p>
-     * Example of usage for constructor, factory method and static field:
-     * <pre>
-     * MESSIF &gt;&gt;&gt; namedInstanceReplace messif.objects.impl.ObjectByteVectorL1(1,2,3,4,5,6,7,8,9,10) my_object
-     * MESSIF &gt;&gt;&gt; namedInstanceReplace messif.utility.ExtendedProperties.getProperties(someparameters.cf) my_props
-     * MESSIF &gt;&gt;&gt; namedInstanceReplace messif.buckets.index.LocalAbstractObjectOrder.locatorToLocalObjectComparator my_comparator
-     * </pre>
-     * </p>
-     *
-     * @param out a stream where the application writes information for the user
-     * @param args the instance constructor, factory method or static field signature and the name to register
-     * @return <tt>true</tt> if the method completes successfully, otherwise <tt>false</tt>
-     * @throws InvocationTargetException if there was an error while creating a named instance
-     */
-    @ExecutableMethod(description = "creates a new named instance or replaces old one", arguments = { "instance constructor, factory method or static field signature", "name to register"})
-    public boolean namedInstanceReplace(PrintStream out, String... args) throws InvocationTargetException {
-        if (args.length <= 2) {
-            out.println("Two arguments (signature and instance name) are required for namedInstanceReplace");
-            return false;
-        }
-            
-        try {
-            Object instance = InstantiatorSignature.createInstanceWithStringArgs(args[1], Object.class, namedInstances);
-            namedInstances.put(args[2], instance);
-            return true;
-        } catch (NoSuchInstantiatorException e) {
-            out.println("Error creating named instance for " + args[1] + ": " + e);
-            return false;
-        }
-    }
-
-    /**
-     * Prints the list of all named instances.
-     * <p>
-     * Example of usage:
-     * <pre>
-     * MESSIF &gt;&gt;&gt; namedInstanceList
-     * </pre>
-     * </p>
-     * 
-     * @param out a stream where the application writes information for the user
-     * @param args no arguments required
-     * @return <tt>true</tt> if the method completes successfully, otherwise <tt>false</tt>
-     */
-    @ExecutableMethod(description = "list all named instances", arguments = {})
-    public boolean namedInstanceList(PrintStream out, String... args) {
-        for(Map.Entry<String, Object> entry : namedInstances.entrySet())
-            out.println(entry);
-        return true;
-    }
-
-    /**
-     * Removes a named instances.
-     * An argument specifying the name of the instance to remove is required.
-     *
-     * <p>
-     * Example of usage:
-     * <pre>
-     * MESSIF &gt;&gt;&gt; namedInstanceRemove my_object
-     * </pre>
-     * </p>
-     *
-     * @param out a stream where the application writes information for the user
-     * @param args the name of the instance to remove
-     * @return <tt>true</tt> if the method completes successfully, otherwise <tt>false</tt>
-     */
-    @ExecutableMethod(description = "removes a named instance", arguments = { "name of the instance" })
-    public boolean namedInstanceRemove(PrintStream out, String... args) {
-        Object instance = namedInstances.remove(args[1]);
-        if (instance != null) {
-            // Try to close the instance
-            if (instance instanceof Closeable) {
-                try {
-                    ((Closeable)instance).close();
-                } catch (IOException e) {
-                    out.println("Error closing named instance: " + e.toString());
-                    return false;
-                }
-
-            // Try to clear the instance
-            } else if (instance instanceof Clearable) {
-                ((Clearable)instance).clearSurplusData();
-            }
-        } else {
-            out.print("There is no instance with name '" + args[1] + "'");
-        }
-        return true;
-    }
-
-    /**
-     * Prints the value of a named instance.
-     * An argument specifying the name of the instance to print is required.
-     * Note that the argument also accepts a named instance invocation using the same
-     * syntax as for {@link #namedInstanceReplace(java.io.PrintStream, java.lang.String[])}.
-     *
-     * <p>
-     * Example of usage:
-     * <pre>
-     * MESSIF &gt;&gt;&gt; namedInstanceEcho my_object
-     * </pre>
-     * </p>
-     *
-     * @param out a stream where the application writes information for the user
-     * @param args the name of the instance to print
-     * @return <tt>true</tt> if the method completes successfully, otherwise <tt>false</tt>
-     * @throws InvocationTargetException if there was an error while printing a named instance
-     */
-    @ExecutableMethod(description = "prints the value of a named instance", arguments = { "name of the instance" })
-    public boolean namedInstanceEcho(PrintStream out, String... args) throws InvocationTargetException {
-        if (args.length <= 1) {
-            out.println("The argument with the instance name is required for namedInstanceEcho");
-            return false;
-        }
-
-        try {
-            Object value = namedInstances.get(args[1]);
-            if (value == null) // Named instance not accessed directly, try instantiation
-                value = InstantiatorSignature.createInstanceWithStringArgs(args[1], Object.class, namedInstances);
-            out.println(Convert.expandReferencedInstances(value));
-            return true;
-        } catch (NoSuchInstantiatorException e) {
-            out.println("Error creating named instance for " + args[1] + ": " + e);
-            return false;
-        }
-        
-    }
-
-    /**
-     * Creates a new named instance from an object serialized in a file.
-     * An argument specifying the file from which to read the instance is required.
-     * Additional argument specifies the name for the instance (defaults to
-     * name of the action where this is specified).
-     * <p>
-     * Example of usage:
-     * <pre>
-     * MESSIF &gt;&gt;&gt; namedInstanceRestore path/to/serialized/object.bin my_object
-     * </pre>
-     * </p>
-     *
-     * @param out a stream where the application writes information for the user
-     * @param args the file with the serialized object and the name to register
-     * @return <tt>true</tt> if the method completes successfully, otherwise <tt>false</tt>
-     * @throws IOException if there was an error while reading from the file
-     * @throws ClassNotFoundException if there was an error while creating a named instance
-     */
-    @ExecutableMethod(description = "creates a new named instance serialized in a file", arguments = { "file path", "name to register"})
-    public boolean namedInstanceRestore(PrintStream out, String... args) throws IOException, ClassNotFoundException {
-        if (args.length <= 2) {
-            out.println("Two arguments (file path and instance name) are required for namedInstanceRestore");
-            return false;
-        }
-        if (namedInstances.containsKey(args[2])) {
-            out.println("Named instance '" + args[2] + "' already exists");
-            return false;
-        }
-        ObjectInputStream stream = new ObjectInputStream(new FileInputStream(args[1]));
-        try {
-            namedInstances.put(args[2], stream.readObject());
-            return true;
-        } finally {
-            stream.close();
-        }
-    }
-
-    /**
-     * Serializes the value of a named instance into a file.
-     * Two arguments specifying the name of the instance to write and
-     * the file path where the object will be written are required.
-     *
-     * <p>
-     * Example of usage:
-     * <pre>
-     * MESSIF &gt;&gt;&gt; namedInstanceStore my_object path/to/serialized/object.bin
-     * </pre>
-     * </p>
-     *
-     * @param out a stream where the application writes information for the user
-     * @param args the name of the instance to write and the file name
-     * @return <tt>true</tt> if the method completes successfully, otherwise <tt>false</tt>
-     * @throws IOException if there was an error while storing the named instance
-     */
-    @ExecutableMethod(description = "prints the value of a named instance", arguments = { "name of the instance" })
-    public boolean namedInstanceStore(PrintStream out, String... args) throws IOException {
-        if (args.length <= 2) {
-            out.println("Two arguments are required for namedInstanceStore:  the instance name and the file path");
-            return false;
-        }
-
-        Object value = namedInstances.get(args[1]);
-        if (value == null) {
-            out.print("There is no instance with name '" + args[1] + "'");
-            return false;
-        }
-
-        ObjectOutputStream stream = new ObjectOutputStream(new FileOutputStream(args[2]));
-        try {
-            stream.writeObject(value);
-            return true;
-        } finally {
-            stream.close();
-        }        
-    }
-
-
-    //****************** Logging command functions ******************//
-
-    /**
-     * Get or set the global level of logging.
-     * If an argument is passed, the logging level is set.
-     * Allowed argument values are names of {@link Level logging level} constants.
-     * Otherwise the current logging level is printed out.
-     * 
-     * <p>
-     * Example of usage:
-     * <pre>
-     * MESSIF &gt;&gt;&gt; loggingLevel warning
-     * </pre>
-     * </p>
-     * 
-     * @param out a stream where the application writes information for the user
-     * @param args the new logging level
-     * @return <tt>true</tt> if the method completes successfully, otherwise <tt>false</tt>
-     */
-    @ExecutableMethod(description = "get/set global level of logging", arguments = { "[new logging level]" })
-    public boolean loggingLevel(PrintStream out, String... args) {
-        try {
-            if (args.length < 2)
-                out.println("Current global logging level: " + Logging.getLogLevel());
-            else
-                Logging.setLogLevel(Level.parse(args[1].toUpperCase()));
-        } catch (IllegalArgumentException e) {
-            out.println(e.getMessage());
-            return false;
-        }
-        return true;
-    }
-
-    /**
-     * Set the logging level of console.
-     * One argument specifying the logging level is required.
-     * Allowed argument values are names of {@link Level logging level} constants.
-     * Note that the messages with lower logging level than the current global
-     * logging level will not be printed regardless of the console logging level setting.
-     * 
-     * <p>
-     * Example of usage:
-     * <pre>
-     * MESSIF &gt;&gt;&gt; loggingConsoleChangeLevel info
-     * </pre>
-     * </p>
-     * 
-     * @param out a stream where the application writes information for the user
-     * @param args the new logging level
-     * @return <tt>true</tt> if the method completes successfully, otherwise <tt>false</tt>
-     */
-    @ExecutableMethod(description = "set logging level for console", arguments = { "new logging level" })
-    public boolean loggingConsoleChangeLevel(PrintStream out, String... args) {
-        try {
-            Logging.setConsoleLevel(Level.parse(args[1].toUpperCase()));
-        } catch (IllegalArgumentException e) {
-            out.println(e.getMessage());
-            return false;
-        }
-        return true;
-    }
-
-    /**
-     * Adds a file for writing logging messages.
-     * The first required argument specifies the name of the file to open.
-     * The second argument (defaults to global logging level) specifies the
-     * logging level of messages that will be stored in the file.
-     * The third argument is a flag if the file is overwritten or appended to if it exists
-     * and defaults to appending.
-     * The fourth argument specifies whether to use XML or text (the default) format.
-     * Allowed argument values are names of {@link Level logging level} constants.
-     * The fifth optional argument specifies a regular expression that the message must satisfy
-     * in order to be written in this file. 
-     * The sixth argument specifies the message part that the regular expression
-     * is applied to - see {@link Logging.RegexpFilterAgainst} for explanation of
-     * the various values.
-     * The seventh argument is the maximum number of bytes to write to a logging
-     * file before it is rotated (zero means unlimited).
-     * The ninth argument is the number of logging files for rotation. This only
-     * applies, if the maximal file size is given in previous argument.
-     * In that case, once the file reaches the size, it is renamed with a numbering
-     * prefix and all other logging file numbers are increased by one (log rotation).
-     * The files with a greater or equal number than this argument specifies are deleted.
-     * 
-     * Note that the messages with lower logging level than the current global
-     * logging level will not be printed regardless of the file's logging level.
-     * 
-     * <p>
-     * Example of usage:
-     * <pre>
-     * MESSIF &gt;&gt;&gt; loggingFileAdd myFile.log info true false messif.* CLASS_NAME
-     * </pre>
-     * </p>
-     * 
-     * @param out a stream where the application writes information for the user
-     * @param args the file name,
-     *              logging level,
-     *              append to file flag,
-     *              simple/xml format selector,
-     *              regular expression,
-     *              which part of the message is matched by regular expression,
-     *              maximal log size, and
-     *              number of rotated logs
-     * @return <tt>true</tt> if the method completes successfully, otherwise <tt>false</tt>
-     */
-    @ExecutableMethod(description = "add logging file to write logs", arguments = { "file name", "logging level", "append to file", "use simple format (true), XML (false) or given formatter (named instance)", "regexp to filter", "match regexp agains MESSAGE, LOGGER_NAME, CLASS_NAME or METHOD_NAME", "maximal log size", "number of rotated logs" })
-    public boolean loggingFileAdd(PrintStream out, String... args) {
-        try {
-            Logging.addLogFile(
-                    args[1],                                                                    // fileName
-                    (args.length > 2)?Level.parse(args[2].toUpperCase()):Logging.getLogLevel(), // level
-                    (args.length > 3)?Convert.stringToType(args[3], boolean.class):true,        // append
-                    (args.length > 4)?args[4]:null,                                             // formatter
-                    (args.length > 5)?args[5]:null,                                             // regexp
-                    (args.length > 6 && args[6] != null && !args[6].isEmpty())?                 // regexp against
-                        Logging.RegexpFilterAgainst.valueOf(args[6].toUpperCase()):Logging.RegexpFilterAgainst.MESSAGE,
-                    (args.length > 7)?Convert.stringToType(args[7], int.class):0,               // maxSize
-                    (args.length > 8)?Convert.stringToType(args[8], int.class):10,              // maxCount
-                    namedInstances
-            );
-            return true;
-        } catch (IOException e) {
-            out.println("Can't open file '" + args[1] + "': " + e.toString());
-            return false;
-        } catch (InstantiationException e) {
-            out.println("Invalid parameter for loggingFileAdd");
-            return false;
-        } catch (IllegalArgumentException e) {
-            out.println(e.getMessage());
-            return false;
-        }
-    }
-
-    /**
-     * Removes a logging file.
-     * The file must be previously opened by {@link #loggingFileAdd}.
-     * A required argument specifies the name of the opened logging file to close.
-     * 
-     * <p>
-     * Example of usage:
-     * <pre>
-     * MESSIF &gt;&gt;&gt; loggingFileRemove myFile.log
-     * </pre>
-     * </p>
-     * 
-     * @param out a stream where the application writes information for the user
-     * @param args the logging file name to remove
-     * @return <tt>true</tt> if the method completes successfully, otherwise <tt>false</tt>
-     */
-    @ExecutableMethod(description = "close log file", arguments = { "file name" })
-    public boolean loggingFileRemove(PrintStream out, String... args) {
-        try {
-            Logging.removeLogFile(args[1]);
-            return true;
-        } catch (NullPointerException e) {
-            out.println("Log file '" + args[1] + "' is not opened");
-            return false;
-        }
-    }
-
-    /**
-     * Changes the logging level of an opened logging file.
-     * The file must be previously opened by {@link #loggingFileAdd}.
-     * The first required argument specifies the name of the opened logging file to close
-     * and the second one the new logging level to set.
-     * Note that the messages with lower logging level than the current global
-     * logging level will not be printed regardless of the file's logging level.
-     * 
-     * <p>
-     * Example of usage:
-     * <pre>
-     * MESSIF &gt;&gt;&gt; loggingFileChangeLevel myFile.log fine
-     * </pre>
-     * </p>
-     * 
-     * @param out a stream where the application writes information for the user
-     * @param args the logging file name and the new logging level
-     * @return <tt>true</tt> if the method completes successfully, otherwise <tt>false</tt>
-     */
-    @ExecutableMethod(description = "change file log level", arguments = { "file name", "new logging level" })
-    public boolean loggingFileChangeLevel(PrintStream out, String... args) {
-        try {
-            Logging.setLogFileLevel(args[1], Level.parse(args[2].toUpperCase()));
-            return true;
-        } catch (NullPointerException e) {
-            out.println("Log file '" + args[1] + "' is not opened");
-            return false;
-        } catch (IllegalArgumentException e) {
-            out.println(e.getMessage());
-            return false;
-        }
-    }
-
-
-    //****************** Miscellaneous command functions ******************//
-
-
-    /**
-     * Schedules {@link System#gc() full garbage collection}.
-     * If an optional argument is passed, the application will sleep for the number
-     * of milliseconds specified.
-     * 
-     * <p>
-     * Example of usage:
-     * <pre>
-     * MESSIF &gt;&gt;&gt; collectGarbage 30000
-     * </pre>
-     * </p>
-     * 
-     * @param out a stream where the application writes information for the user
-     * @param args number of milliseconds to sleep after the garbage collection
-     * @return <tt>true</tt> if the method completes successfully, otherwise <tt>false</tt>
-     */
-    @ExecutableMethod(description = "shedule full garbage collection", arguments = { "time to sleep (optional)" })
-    @SuppressWarnings("CallToThreadYield")
-    public boolean collectGarbage(PrintStream out, String... args) {
-        System.gc();
-        if (args.length >= 2) {
-            try {
-                Thread.sleep(Integer.parseInt(args[1]));
-            } catch (InterruptedException e) {
-                out.println("Sleep was interrupted: " + e.toString());
-                return false;
-            }
-        } else {
-            Thread.yield();
-        }
-
-        return true;
-    }
-
-    /**
-     * Displays the memory usage of this virtual machine.
-     * 
-     * <p>
-     * Example of usage:
-     * <pre>
-     * MESSIF &gt;&gt;&gt; memoryUsage
-     * </pre>
-     * </p>
-     * 
-     * @param out a stream where the application writes information for the user
-     * @param args this method has no arguments
-     * @return <tt>true</tt> if the method completes successfully, otherwise <tt>false</tt>
-     */
-    @ExecutableMethod(description = "display memory usage", arguments = { })
-    public boolean memoryUsage(PrintStream out, String... args) {
-        Runtime runtime = Runtime.getRuntime();
-        out.print("Memory free/total: ");
-        out.print(runtime.freeMemory());
-        out.print("/");
-        out.println(runtime.totalMemory());
-        return true;
-    }
-
-    /**
-     * Returns current time in milliseconds or the specified date format.
-     * 
-     * <p>
-     * Example of usage:
-     * <pre>
-     * MESSIF &gt;&gt;&gt; currentTime "d M yyyy HH:mm"
-     * </pre>
-     * </p>
-     * 
-     * @param out a stream where the application writes information for the user
-     * @param args an optional argument specifying the date/time format according to {@link SimpleDateFormat}
-     * @return <tt>true</tt> if the method completes successfully, otherwise <tt>false</tt>
-     */
-    @ExecutableMethod(description = "returns current time in milliseconds", arguments = { })
-    public boolean currentTime(PrintStream out, String... args) {
-        if (args.length > 1) {
-            try {
-                out.print(new SimpleDateFormat(args[1]).format(new Date()));
-            } catch (IllegalArgumentException e) {
-                out.println("Wrong date format '" + args[1] + "': " + e.getMessage());
-                return false;
-            }
-        } else {
-            out.print(System.currentTimeMillis());
-        }
-        return true;
-    }
-    
-    /**
-     * Shows a list of commands with help.
-     *
-     * <p>
-     * Example of usage:
-     * <pre>
-     * MESSIF &gt;&gt;&gt; help
-     * </pre>
-     * </p>
-     *
-     * @param out a stream where the application writes information for the user
-     * @param args this method has no arguments
-     * @return <tt>true</tt> if the method completes successfully, otherwise <tt>false</tt>
-     */
-    @ExecutableMethod(description = "show help", arguments = { "command name (optional)" })
-    public boolean help(PrintStream out, String... args) {
-        if (args.length > 1) {
-            if (args[1].equals("close")) {
-                out.println("close");
-                out.println("\tclose this connection (the algorithm keeps running)");
-            } else {
-                try {
-                    methodExecutor.printUsage(out, true, true, new Object[] { out, new String[] { args[1] } });
-                } catch (NoSuchMethodException e) {
-                    out.println("There is no command " + args[1]);
-                }
-            }
-        } else {
-            out.println("Use 'help <command>' to get more details about any command");
-            out.println("---------------- Available commands ----------------");
-            out.println("close");
-            methodExecutor.printUsage(out, false, false);
-        }
-        return true;
-    }
-
-    /**
-     * Exits this application.
-     * Note that there cannot be any algorithms running.
-     * All command connections to the application will be closed.
-     *
-     * <p>
-     * Example of usage:
-     * <pre>
-     * MESSIF &gt;&gt;&gt; quit
-     * </pre>
-     * </p>
-     *
-     * @param out a stream where the application writes information for the user
-     * @param args this method has no arguments
-     * @return <tt>true</tt> if the method completes successfully, otherwise <tt>false</tt>
-     */
-    @ExecutableMethod(description = "close the whole application (all connections will be closed)", arguments = { })
-    public boolean quit(PrintStream out, String... args) {
-        if (!algorithms.isEmpty()) {
-            out.println("Cannot quit application interface if there are some algorithms running");
-            return false;
-        }
-        Thread.currentThread().getThreadGroup().interrupt();
-        return true;
-    }
-
-    /**
-     * Prints the parameters to the output.
-     * If the first argument contains "+", it is treated as "<em>inner</em>+<em>final</em>"
-     * separators. In the separators, special texts "SPACE" and "NEWLINE" can be specified.
-     * All additional parameters are then added to the output separated by the inner separators
-     * and followed by the final separator.
-     * 
-     * <p>
-     * Example of usage:
-     * <pre>
-     * MESSIF &gt;&gt;&gt; echo NEWLINE+NEWLINE x y z
-     * </pre>
-     * </p>
-     * 
-     * @param out a stream where the application writes information for the user
-     * @param args output type separator and list of values to print
-     * @return <tt>true</tt> if the method completes successfully, otherwise <tt>false</tt>
-     */
-    @ExecutableMethod(description = "prints a specified message", arguments = { "output type separator (defaults to SPACE+NEWLINE)", "values..." })
-    public boolean echo(PrintStream out, String... args) {
-        // Set default separator
-        String separator = "SPACE";
-        String lastSeparator = "NEWLINE";
-        int argIndex = 1;
-
-        // Parse separators
-        if (args.length > 2) {
-            int pos = args[argIndex].indexOf('+');
-            if (pos != -1) {
-                separator = args[argIndex].substring(0, pos);
-                lastSeparator = (pos >= args[argIndex].length() - 1)?"":args[argIndex].substring(pos + 1);
-                argIndex++;
-            }
-        }
-
-        // Replace "magic" words from separators
-        if (separator.equals("NEWLINE"))
-            separator = null;
-        else
-            separator = separator.replace("SPACE", " ");
-        if (lastSeparator.equals("NEWLINE"))
-            lastSeparator = null;
-        else
-            lastSeparator = separator.replace("SPACE", " ");
-
-        // Print first value
-        if (argIndex < args.length)
-            out.print(args[argIndex++]);
-        // Print additional values
-        while (argIndex < args.length) {
-            if (separator != null)
-                out.print(separator);
-            else
-                out.println();
-            out.print(args[argIndex++]);
-        }
-        if (lastSeparator != null)
-            out.print(lastSeparator);
-        else
-            out.println();
-        return true;
-    }
-
-    /**
-     * Computes a sum of the parameters and prints the result to the output.
-     * The first argument is the {@link DecimalFormat output format} used
-     * for printing the value. All computations are done in doubles.
-     * 
-     * <p>
-     * Example of usage:
-     * <pre>
-     * MESSIF &gt;&gt;&gt; sum #,##0.## 10 20 30
-     * </pre>
-     * </p>
-     * 
-     * @param out a stream where the application writes information for the user
-     * @param args format of the result followed by the list of values to sum
-     * @return <tt>true</tt> if the method completes successfully, otherwise <tt>false</tt>
-     */
-    @ExecutableMethod(description = "computes a sum of values", arguments = { "format", "numeric values..." })
-    public boolean sum(PrintStream out, String... args) {
-        int i = 2;
-        try {
-            NumberFormat format = new DecimalFormat(args[1]);
-            double sum = Double.parseDouble(args[i]);
-            for (i++; i < args.length; i++)
-                sum += Double.parseDouble(args[i]);
-            out.println(format.format(sum));
-            return true;
-        } catch (IndexOutOfBoundsException e) {
-            out.println("Number format and at least one value must be specified");
-            return false;
-        } catch (NumberFormatException e) {
-            out.println("Cannot parse number #" + i + ": " + e.getMessage());
-            return false;
-        } catch (IllegalArgumentException e) {
-            out.println("Number format '" + args[1] + "' is invalid: " + e.getMessage());
-            return false;
-        }
-    }
-
-    /**
-     * Decodes a value to some other value according to a regular expression.
-     * The first argument is the value to be decoded.
-     * Second parameter is a regular expression to match the value against.
-     * If a match is found, the third parameter is added to output followed by a new line.
-     * Otherwise, fourth parameter's regular expression is tried, and so on until a match
-     * is found or parameters end.
-     * <p>
-     * Example of usage:
-     * <pre>
-     * MESSIF &gt;&gt;&gt; decode mySpecVal ^your Y ^my M .* unknown
-     * </pre>
-     * </p>
-     * 
-     * <p>
-     * Additionally, a map-based syntax can be used with only two parameters:
-     * <pre>
-     * MESSIF &gt;&gt;&gt; decode mySpecVal "^your"="Y","^my"=M,.*="unknown"
-     * </pre>
-     * </p>
-     * 
-     * @param out a stream where the application writes information for the user
-     * @param args checked value followed by matched and result value pairs
-     * @return <tt>true</tt> if the method completes successfully, otherwise <tt>false</tt>
-     */
-    @ExecutableMethod(description = "decodes a value", arguments = { "checked value", "match1", "result1 ..." })
-    public boolean decode(PrintStream out, String... args) {
-        try {
-            if (args.length == 3) {
-                for (Map.Entry<String, String> entry : Convert.stringToMap(args[2]).entrySet()) {
-                    if (args[1].matches(entry.getKey())) {
-                        out.println(entry.getValue());
-                        return true;
-                    }
-                }
-            } else {
-                for (int i = 3; i < args.length; i += 2) {
-                    if (args[1].matches(args[i - 1])) {
-                        out.println(args[i]);
-                        return true;
-                    }
-                }
-            }
-        } catch (IndexOutOfBoundsException e) {
-            out.println("Decode requires at least two parameters");
-            return false;
-        }
-
-        return true;
-    }
-
-
-    /****************** Control file command functions ******************/
-
-    /** Pattern that match variables in control files */
-    private static final Pattern variablePattern = Pattern.compile("(?:\\\\?<|\\$\\{)([^>}]+?)([:!]-?[^>}]*)?(?:>|\\})", Pattern.MULTILINE);
-
-    /**
-     * Returns the value with substituted variables.
-     * @param value the value in which to substitute the variables
-     * @param variables the current defined variables
-     * @return the value with substituted variables
-     */
-    protected String substituteVariables(String value, Map<String,String> variables) {
-        return Convert.substituteVariables(value, variablePattern, 1, 2, variables);
-    }
-
-    /**
-     * Returns a control file action arguments from properties with variable substitution.
-     * @param props the properties with parameters
-     * @param actionName the current action name
-     * @param variables the current defined variables
-     * @return the action arguments
-     */
-    protected List<String> getCFActionArguments(Properties props, String actionName, Map<String,String> variables) {
-        List<String> arguments = new ArrayList<String>();
-
-        // First argument is the method name (defaults to action name itself)
-        String arg = props.getProperty(actionName, actionName);
-        do {
-            // Add var-substituted arg to arguments list
-            arguments.add(Convert.trimAndUnquote(substituteVariables(arg, variables)));
-
-            // Read next property with name <actionName>.param.{1,2,3,4,...}
-            arg = props.getProperty(actionName + ".param." + Integer.toString(arguments.size()));
-        } while (arg != null);
-
-        return arguments;
-    }
-
-    /**
-     * Postpone the current action according to the "postponeUntil" argument.
-     * @param out the stream to write the output to
-     * @param props the properties with actions and their parameters
-     * @param actionName the name of the postponed action (used in errors)
-     * @param variables the current variables environment
-     * @return <tt>true</tt> if the postponing was successful
-     */
-    protected boolean postponeCFAction(PrintStream out, Properties props, String actionName, Map<String,String> variables) {
-        String postponeUntil = substituteVariables(props.getProperty(actionName + ".postponeUntil"), variables);
-        if (postponeUntil == null)
-            return true;
-        postponeUntil = postponeUntil.trim();
-        if (postponeUntil.length() == 0)
-            return true;
-        try {
-            long sleepTime = Convert.timeToMilliseconds(postponeUntil) - System.currentTimeMillis();
-            if (sleepTime > 0)
-                Thread.sleep(sleepTime);
-        } catch (NumberFormatException e) {
-            out.println(e.getMessage() + " for postponeUntil parameter for action '" + actionName + "'");
-            return false;
-        } catch (InterruptedException e) {
-            out.println("Thread interrupted while waiting for posponed execution");
-        }
-        return true;
-    }
-
-    /**
-     * Returns the output stream for the given action.
-     * @param out the stream to write the output to
-     * @param props the properties with actions
-     * @param actionName the name of the action to execute
-     * @param variables the current variables' environment
-     * @param outputStreams currently opened output streams
-     * @param assignOutput the virtual output to which the result is stored
-     *          in order to put it into an "assign" variable
-     * @return the action output stream or <tt>null</tt> if there was a problem opening a file
-     */
-    protected PrintStream getCFActionOutput(PrintStream out, Properties props, String actionName, Map<String,String> variables, Map<String, PrintStream> outputStreams, ByteArrayOutputStream assignOutput) {
-        try {
-            String fileName = substituteVariables(props.getProperty(actionName + ".outputFile"), variables);
-            if (fileName != null && fileName.length() > 0) {
-                if (outputStreams == null) {
-                    out.println("Cannot set outputFile for action '" + actionName + "' - output files are disabled in this context");
-                    return null;
-                }
-                if (assignOutput != null)
-                    out.println("WARNING: Action '" + actionName + "' has both the 'outputFile' and the 'assign' parameters defined. Using outputFile.");
-                PrintStream outputStream = outputStreams.get(fileName);
-                if (outputStream == null) // Output stream not opened yet
-                    outputStreams.put(fileName, outputStream = new PrintStream(fileName));
-                return outputStream;
-            } else {
-                // No output file specified, use either the assign output (if specified) or the current output
-                return assignOutput == null ? out : new PrintStream(assignOutput);
-            }
-        } catch (FileNotFoundException e) {
-            out.println("Wrong outputFile for action '" + actionName + "': " + e.getMessage());
-            return null;
-        }
-    }
-
-    /**
-     * Returns foreach values from properties with variable substitution.
-     * @param out the stream to write the output to
-     * @param props the properties with actions
-     * @param actionName the name of the action to execute
-     * @param variables the current variables' environment
-     * @return the action's foreach values or <tt>null</tt> if they are not specified
-     */
-    protected String[] getCFActionForeach(PrintStream out, Properties props, String actionName, Map<String,String> variables) {
-        String foreach = props.getProperty(actionName + ".foreach");
-        return foreach != null ? substituteVariables(foreach, variables).trim().split("[ \t]+") : null;
-    }
-
-    /**
-     * Returns the repeat-until exception class from properties with variable substitution.
-     * Note that only subclasses of {@link Exception} are allowed and a
-     * {@link Throwable} class is returned if the given class is not exception.
-     *
-     * @param out the stream to write the output to
-     * @param props the properties with actions
-     * @param actionName the name of the action to execute
-     * @param variables the current variables' environment
-     * @return the action's repeat-until exception class or <tt>null</tt> if they are not specified
-     */
-    protected Class<? extends Throwable> getCFActionException(PrintStream out, Properties props, String actionName, Map<String,String> variables) {
-        String repeatUntilException = props.getProperty(actionName + ".repeatUntilException");
-        if (repeatUntilException == null)
-            return null;
-        try {
-            return Convert.getClassForName(substituteVariables(repeatUntilException, variables).trim(), Exception.class);
-        } catch (ClassNotFoundException e) {
-            out.println("Wrong repeatUntilException for action '" + actionName + "': " + e.getMessage());
-            return Throwable.class;
-        }
-    }
-
-    /**
-     * Returns the number of repeats with variable substitution.
-     * Note that number of repeats is the number of foreach values (if not <tt>null</tt>).
-     * If the repeatUntilException is not <tt>null</tt> and there is not a "repeat" or
-     * a "foreach" action parameter, {@link Integer#MAX_VALUE} is returned and
-     * thus the action will be repeated until there is an exception.
-     *
-     * @param out the stream to write the output to
-     * @param props the properties with actions
-     * @param actionName the name of the action to execute
-     * @param variables the current variables' environment
-     * @param foreachValues the foreach values for this action
-     * @param repeatUntilExceptionClass the class of the repeat-until exception
-     * @return the action's number of repeats, -1 is returned on error
-     */
-    protected int getCFActionRepeat(PrintStream out, Properties props, String actionName, Map<String,String> variables, String[] foreachValues, Class<? extends Throwable> repeatUntilExceptionClass) {
-        String repeatValue = props.getProperty(actionName + ".repeat");
-        if (foreachValues != null) {
-            if (repeatValue != null)
-                out.println("WARNING: Action '" + actionName + "' has both the 'repeat' and the 'foreach' parameters defined. Using foreach.");
-            return foreachValues.length;
-        } else {
-            try {
-                return repeatValue == null ? 
-                    (repeatUntilExceptionClass == null ? 1 : Integer.MAX_VALUE) : // No repeats specified, but repeat until exception
-                    Integer.valueOf(substituteVariables(repeatValue, variables));
-            } catch (NumberFormatException e) {
-                return -1;
-            }
-        }
-    }
-
-    /**
-     * Creates a thread that processes the given action in given time intervals.
-     * Note that the returned thread is not started.
-     * @param repeatEveryModifier the {@link Convert#hmsToMilliseconds hour-minute-second specification} of the time interval
-     * @param out the stream to write the output to
-     * @param props the properties with actions
-     * @param actionName the name of the action to execute
-     * @param variables the current variables environment
-     * @param outputStreams currently opened output streams
-     * @return the created thread
-     */
-    protected Thread createCFActionRepeatEveryThread(String repeatEveryModifier, final PrintStream out, final Properties props, final String actionName, Map<String,String> variables, Map<String, PrintStream> outputStreams) {
-        final long repeatTime = Convert.hmsToMilliseconds(substituteVariables(repeatEveryModifier, variables));
-        final Map<String, String> variablesCopy = new HashMap<String, String>(variables);
-        final Map<String, PrintStream> outputStreamsCopy = new HashMap<String, PrintStream>(outputStreams);
-        return new Thread("Repeat action " + actionName + " every " + repeatEveryModifier) {
-            @Override
-            public void run() {
-                while (!isInterrupted()) {
-                    try {
-                        sleep(repeatTime);
-                    } catch (InterruptedException ignore) {
-                        break;
-                    }
-                    try {
-                        if (!controlFileExecuteAction(out, props, actionName, variablesCopy, outputStreamsCopy, false))
-                            break;
-                    } catch (InvocationTargetException e) {
-                        throw new InternalError("Exception thrown even though it should not have been thrown: " + e);
-                    }
-                }
-            }
-        };
-    }
-
-    /**
-     * This method reads and executes one action (with name actionName) from the control file (props).
-     * For a full explanation of the command syntax see {@link CoreApplication}.
-     * 
-     * @param out the stream to write the output to
-     * @param props the properties with actions
-     * @param actionName the name of the action to execute
-     * @param variables the current variables environment
-     * @param arguments the list of arguments parsed from the configuration file
-     * @return <tt>true</tt> if the action was executed successfully
-     * @throws NoSuchMethodException if there was no method for the given action
-     * @throws InvocationTargetException if there was an error executing the action while the {@code throwException} is <tt>true</tt>
-     */
-    protected boolean controlFileExecuteMethod(PrintStream out, Properties props, String actionName, Map<String,String> variables, List<String> arguments) throws NoSuchMethodException, InvocationTargetException {
-        // SPECIAL! Method propertiesOpen is called with additional arguments
-        if (arguments.get(0).equals("propertiesOpen"))
-            return propertiesOpen(out,
-                    arguments.get(1), // fileName
-                    (arguments.size() > 2)?arguments.get(2):actionName, // name
-                    (arguments.size() > 3)?arguments.get(3):null, // prefix
-                    (arguments.size() > 4)?Convert.stringToMap(arguments.get(4)):variables
-            );
-        // SPECIAL! Method propertiesCreate is called differently
-        if (arguments.get(0).equals("propertiesCreate"))
-            return propertiesCreate(out,
-                    props,
-                    actionName, // instance name
-                    actionName + '.', // prefix
-                    variables
-            );
-        // Normal method
-        Object rtv = methodExecutor.execute(out, arguments.toArray(new String[arguments.size()]));
-        out.flush();
-        if (rtv instanceof Boolean && !((Boolean)rtv).booleanValue())
-            return false;
-        return true;
-    }
-
-    /**
-     * This method reads and executes one action (with name actionName) from the control file (props).
-     * For a full explanation of the command syntax see {@link CoreApplication}.
-     * 
-     * @param out the stream to write the output to
-     * @param props the properties with actions
-     * @param actionName the name of the action to execute
-     * @param variables the current variables environment
-     * @param outputStreams currently opened output streams
-     * @param throwException flag whether to throw the {@link InvocationTargetException} when an action encounters error instead of handling it
-     * @return <tt>true</tt> if the action was executed successfully
-     * @throws InvocationTargetException if there was an error executing the action while the {@code throwException} is <tt>true</tt>
-     */
-    protected boolean controlFileExecuteAction(PrintStream out, Properties props, String actionName, Map<String,String> variables, Map<String, PrintStream> outputStreams, boolean throwException) throws InvocationTargetException {
-        // Parse action name and arguments
-        List<String> arguments = getCFActionArguments(props, actionName, variables);
-        String methodName = arguments.get(0);
-
-        // SPECIAL! For objectStreamOpen/namedInstanceAdd method a third/second parameter is automatically added from action name
-        if ((methodName.equals("objectStreamOpen") && arguments.size() == 3) || ((methodName.equals("namedInstanceAdd") || methodName.equals("namedInstanceRestore") || methodName.equals("namedInstanceReplace")) && arguments.size() == 2))
-            arguments.add(actionName);
-
-        // Read description (variable substition in description is done during the repeat)
-        String description = props.getProperty(actionName + ".description");
-        String descriptionAfter = props.getProperty(actionName + ".descriptionAfter");
-
-        // Read the assign parameter and set the output stream
-        String assignVariable = substituteVariables(props.getProperty(actionName + ".assign"), variables);
-        ByteArrayOutputStream assignOutput = assignVariable != null ? new ByteArrayOutputStream() : null;
-        PrintStream outputStream = getCFActionOutput(out, props, actionName, variables, outputStreams, assignOutput);
-        if (outputStream == null)
-            return false;
-
-        // Read number of repeats (or foreach value) of this method
-        String[] foreachValues = getCFActionForeach(out, props, actionName, variables);
-        Class<? extends Throwable> repeatUntilExceptionClass = getCFActionException(out, props, actionName, variables);
-        if (repeatUntilExceptionClass == Throwable.class)
-            return false;
-        int repeat = getCFActionRepeat(out, props, actionName, variables, foreachValues, repeatUntilExceptionClass);
-        if (repeat < 0) {
-            out.println("Number of repeats specified in action '" + actionName + "' is not a valid non-negative integer");
-            return false;
-        }
-
-        // Loop variable setup
-        String loopVariable = substituteVariables(props.getProperty(actionName + ".loopVariable"), variables);
-        if (loopVariable == null)
-            loopVariable = actionName;
-        String savedLoopVariableValue = variables.get(loopVariable);
-
-        // Postpone action
-        if (!postponeCFAction(out, props, actionName, variables))
-            return false;
-
-        // Execute action
-        try {
-            for (int i = 0; i < repeat; i++) {
-                // Add foreach/repeat value
-                if (foreachValues != null) {
-                    variables.put(loopVariable, foreachValues[i]);
-                    variables.put(loopVariable + "_iteration", Integer.toString(i));
-                } else if (repeat > 1) {
-                    variables.put(loopVariable, Integer.toString(i + 1));
-                    variables.put(loopVariable + "_iteration", Integer.toString(i));
-                }
-
-                // Show description if set
-                if (description != null)
-                    outputStream.println(substituteVariables(description, variables));
-
-                // Perform action
-                if (methodName.indexOf(' ') != -1) {
-                    // Special "block" method 
-                    for (String blockActionName : methodName.split("[ \t]+"))
-                        if (!controlFileExecuteAction(outputStream, props, blockActionName, variables, outputStreams, throwException || repeatUntilExceptionClass != null)) {
-                            if (assignOutput != null)
-                                out.print(assignOutput.toString());
-                            return false; // Stop execution of block if there was an error
-                        }
-                } else try {
-                    // Execute "normal" method
-                    if (!controlFileExecuteMethod(outputStream, props, actionName, variables, arguments)) {
-                        if (assignOutput != null)
-                            out.print(assignOutput.toString());
-                        out.println("Action '" + actionName + "' failed - control file execution was terminated");
-                        return false;
-                    }
-                } catch (NoSuchMethodException e) {
-                    if (methodName.equals(actionName)) {
-                        out.println("Action '" + actionName + "' not found in the control file");
-                        return false; // Execution unsuccessful, method/action not found
-                    } else
-                        // There was no method for the action, so we try it as a name of block
-                        if (!controlFileExecuteAction(outputStream, props, methodName, variables, outputStreams, throwException || repeatUntilExceptionClass != null))
-                            return false;
-                }
-
-                // Show descriptionAfter if set
-                if (descriptionAfter != null)
-                    outputStream.println(substituteVariables(descriptionAfter, variables));
-            }
-        } catch (InvocationTargetException e) {
-            // Check whether the repeat-until is not captured
-            if (repeatUntilExceptionClass == null || !repeatUntilExceptionClass.isInstance(getRootCauseInvocationTargetException(e))) {
-                if (throwException) // Exception is being handled by a higher call
-                    throw e;
-                processException(e.getCause(), out, true);
-                out.println("Action '" + actionName + "' failed - control file execution was terminated");
-                return false;
-            }
-        }
-
-        // Restore loop variable value (after nested foreach/repeat)
-        if (foreachValues != null || repeat > 1) {
-            variables.remove(loopVariable + "_iteration");
-            if (savedLoopVariableValue == null)
-                variables.remove(loopVariable);
-            else
-                variables.put(loopVariable, savedLoopVariableValue);
-        }
-
-        // Assign variable is requested
-        if (assignVariable != null && assignOutput != null)
-            variables.put(assignVariable, assignOutput.toString().trim());
-
-        // If repeatEvery modifier was specified, start the thread
-        String repeatEveryModifier = props.getProperty(actionName + ".repeatEvery");
-        if (repeatEveryModifier != null) {
-            synchronized (repeatEveryThreads) {
-                if (!repeatEveryThreads.containsKey(actionName)) {
-                    Thread repeatEveryThread = createCFActionRepeatEveryThread(repeatEveryModifier, out, props, actionName, variables, outputStreams);
-                    repeatEveryThreads.put(actionName, repeatEveryThread);
-                    repeatEveryThread.start();
-                }
-            }
-        }
-
-        return true; // Execution successful
-    }
-
-    /**
-     * Executes actions from a control file.
-     * All commands that can be started from the prompt can be used in control files.
-     * The first argument is required to specify the file with commands.
-     * Additional arguments are either variable specifications in the form of "varname=value"
-     * or the action name that is started (which defaults to "actions").
-     * For a full explanation of the command syntax see {@link CoreApplication}.
-     * 
-     * <p>
-     * Example of usage:
-     * <pre>
-     * MESSIF &gt;&gt;&gt; controlFile commands.cf var1=100 var2=data.file my_special_action
-     * </pre>
-     * </p>
-     * 
-     * @param out a stream where the application writes information for the user
-     * @param args file name followed by variable specifications and start action
-     * @return <tt>true</tt> if the method completes successfully, otherwise <tt>false</tt>
-     */
-    @ExecutableMethod(description = "execute actions from control file", arguments = { "control file path", "<var>=<value> ... (optional)", "actions block name (optional)" })
-    public boolean controlFile(PrintStream out, String... args) {
-        // Open control file and create properties
-        Properties props = new Properties();
-        try {
-            InputStream stream;
-            if (args[1].equals("-"))
-                stream = System.in;
-            else stream = new FileInputStream(args[1]);
-            props.load(stream);
-            stream.close();
-        } catch (FileNotFoundException e) {
-            out.println(e.toString());
-            return false;
-        } catch (IOException e) {
-            out.println(e.toString());
-            return false;
-        }
-
-        // Prepare variable for output streams
-        Map<String, PrintStream> outputStreams = new HashMap<String, PrintStream>();
-        
-        // Read variables and action from arguments
-        String action = "actions";
-        Map<String, String> variables = new HashMap<String,String>();
-        for (int i = 2; i < args.length; i++) {
-            String[] varVal = args[i].split("=", 2);
-            if (varVal.length == 2)
-                variables.put(varVal[0], varVal[1]);
-            else action = args[i];
-        }
-
-        // Execute the first action
-        boolean rtv;
-        try {
-            rtv = controlFileExecuteAction(out, props, action, variables, outputStreams, false);
-        } catch (InvocationTargetException e) {
-            throw new InternalError("Action execution cannot throw exception when throwException is false: " + e.getCause());
-        }
-        
-        // Close all opened output streams
-        for (PrintStream stream : outputStreams.values())
-            stream.close();
-        outputStreams.clear();
-        
-        return rtv;
-    }
-
-
-    //****************** Socket interface processor ******************//
-
-    /**
-     * Removes backspace characters (by deleting the previous char as well)
-     * from the given string.
-     * @param input the string from which to remove backspace characters
-     * @return the string with removed backspace characters
-     */
-    private String removeBackspaces(String input) {
-        int pos = input.indexOf('\b');
-        if (pos == -1)
-            return input;
-        StringBuilder str = new StringBuilder(input);
-        while (pos != -1) {
-            str.delete(pos > 0 ? pos - 1 : 0, pos + 1);
-            pos = str.indexOf("\b");
-        }
-
-        return str.toString();
-    }
-
-    /**
-     * Process an incoming command-prompt connection.
-     * @param connection the connection to process
-     * @throws IOException if there was a communication error
-     */
-    protected void processInteractiveSocket(SocketChannel connection) throws IOException {
-        // Get next connection stream from socket
-        BufferedReader in = new BufferedReader(new InputStreamReader(connection.socket().getInputStream()));
-        PrintStream out = new PrintStream(connection.socket().getOutputStream());
-
-        try {
-            // Show prompt
-            out.print("MESSIF >>> ");
-            out.flush();
-
-            // Read lines from the socket
-            for (String line = in.readLine(); line != null; line = in.readLine()) {
-                // Execute method with the specified name and the provide the array of arguments
-                try {
-                    String[] arguments = Convert.splitBySpaceWithQuotes(removeBackspaces(line.trim()));
-
-                    // Handle close command
-                    if ((arguments.length > 0 && arguments[0].equalsIgnoreCase("close")) || Thread.currentThread().isInterrupted())
-                        break;
-
-                    // Handle normal method
-                    try {
-                        // Get appropriate method
-                        methodExecutor.execute(out, arguments);
-                    } catch (InvocationTargetException e) {
-                        processException(e.getCause(), out, false);
-                    } catch (NoSuchMethodException e) {
-                        out.println("Unknown command: " + line);
-                        out.println("Use 'help' to see all available commands");
-                    }
-                } catch (IllegalArgumentException e) {
-                    out.println(e.getMessage());
-                }
-
-                // Show prompt
-                out.print("MESSIF >>> ");
-                out.flush();
-            }
-        } finally {
-            try {
-                out.close();
-                in.close();
-            } catch (Exception ignore) {
-            }
-        }
-    }
-
-
-    //****************** Standalone application's main method ******************//
-
-    /**
-     * Internal method called from {@link #main(java.lang.String[]) main} method
-     * to initialize this application. Basically, this method calls {@link #parseArguments(java.lang.String[], int)}
-     * and prints a usage if <tt>false</tt> is returned.
-     * @param args the command line arguments
-     */
-    protected void startApplication(String[] args) {
-        if (!parseArguments(args, 0)) {
-            System.err.println("Usage: " + getClass().getName() + " " + usage());
-        } else if (cmdSocket != null) {
-            cmdSocketLoop();
-        }
-    }
-
-    /**
-     * Returns the command line arguments description.
-     * @return the command line arguments description
-     */
-    protected String usage() {
-        return "[<cmdport>] [<controlFile> [<action>] [<var>=<value> ...]]";
-    }
-
-    /**
-     * Internal method called from {@link #main(java.lang.String[]) main} method
-     * to read parameters and initialize the application.
-     * @param args the command line arguments
-     * @param argIndex the index of the argument where to start
-     * @return <tt>true</tt> if the arguments were valid
-     */
-    protected boolean parseArguments(String[] args, int argIndex) {
-        if (argIndex >= args.length)
-            return false;
-
-        // Prepare port for telnet interface (first argument is an integer)
-        try {
-            cmdSocket = openCmdSocket(Integer.parseInt(args[argIndex]));
-            argIndex++;
-        } catch (NumberFormatException ignore) { // First argument is not a number (do not start telnet interface)
-            cmdSocket = null;
-        }
-
-        // Put the rest of arguments to "controlFile" method
-        if (args.length > argIndex) {
-            String[] newArgs = new String[args.length - argIndex + 1];
-            System.arraycopy(args, argIndex, newArgs, 1, args.length - argIndex);
-            newArgs[0] = "controlFile";
-            controlFile(System.out, newArgs);
-        }
-
-        return true;
-    }
-
-    /**
-     * Open the port for telnet interface.
-     * @param port the TCP port to use
-     * @return the opened socket or <tt>null</tt> if there was an error opening the port
-     */
-    private ServerSocketChannel openCmdSocket(int port) {
-        try {
-            ServerSocketChannel ret = ServerSocketChannel.open();
-            ret.socket().bind(new InetSocketAddress(port));
-            return ret;
-        } catch (IOException e) {
-            System.err.println("Can't open telnet interface: " + e.toString());
-            log.log(Level.WARNING, "Can't open telnet interface: {0}", e);
-            return null;
-        }
-    }
-
-    /**
-     * Telnet interface loop.
-     * It waits for the next connection on {@link #cmdSocket} and then starts a new thread that
-     * executes the commands given at the prompt.
-     */
-    private void cmdSocketLoop() {
-        try {
-            cmdSocket.configureBlocking(true);
-            for (;;) {
-                // Get a connection (blocking mode)
-                final SocketChannel connection = cmdSocket.accept();
-                new Thread("thApplicationCmdSocket") {
-                    @Override
-                    public void run() {
-                        try {
-                            processInteractiveSocket(connection);
-                        } catch (ClosedChannelException ignore) {
-                            // Ignore this exception because it is a correct exit
-                        } catch (IOException e) {
-                            log.warning(e.toString());
-                        } finally {
-                            try { connection.close(); } catch (Exception ignore) {}
-                        }
-                    }
-                }.start();
-            }
-        } catch (ClosedByInterruptException e) {
-            // Ignore this exception because it is a correct exit
-        } catch (IOException e) {
-            log.warning(e.toString());
-        }
-    }
-
-    /**
-     * Start a MESSIF application.
-     * @param args the command line arguments
-     */
-    public static void main(String[] args) {
-        // Create new instance of application
-        new CoreApplication().startApplication(args);
-    }
-
-}
->>>>>>> 672de71c
+/*
+ *  This file is part of MESSIF library.
+ *
+ *  MESSIF library is free software: you can redistribute it and/or modify
+ *  it under the terms of the GNU General Public License as published by
+ *  the Free Software Foundation, either version 3 of the License, or
+ *  (at your option) any later version.
+ *
+ *  MESSIF library is distributed in the hope that it will be useful,
+ *  but WITHOUT ANY WARRANTY; without even the implied warranty of
+ *  MERCHANTABILITY or FITNESS FOR A PARTICULAR PURPOSE.  See the
+ *  GNU General Public License for more details.
+ *
+ *  You should have received a copy of the GNU General Public License
+ *  along with MESSIF library.  If not, see <http://www.gnu.org/licenses/>.
+ */
+package messif.utility;
+
+import java.io.BufferedReader;
+import java.io.ByteArrayOutputStream;
+import java.io.Closeable;
+import java.io.FileInputStream;
+import java.io.FileNotFoundException;
+import java.io.FileOutputStream;
+import java.io.IOException;
+import java.io.InputStream;
+import java.io.InputStreamReader;
+import java.io.ObjectInputStream;
+import java.io.ObjectOutputStream;
+import java.io.PrintStream;
+import java.io.Serializable;
+import java.lang.reflect.Constructor;
+import java.lang.reflect.InvocationTargetException;
+import java.net.InetSocketAddress;
+import java.nio.channels.ClosedByInterruptException;
+import java.nio.channels.ClosedChannelException;
+import java.nio.channels.ServerSocketChannel;
+import java.nio.channels.SocketChannel;
+import java.text.DecimalFormat;
+import java.text.MessageFormat;
+import java.text.NumberFormat;
+import java.text.SimpleDateFormat;
+import java.util.ArrayList;
+import java.util.Collection;
+import java.util.Date;
+import java.util.HashMap;
+import java.util.Iterator;
+import java.util.List;
+import java.util.Locale;
+import java.util.Map;
+import java.util.Properties;
+import java.util.logging.Level;
+import java.util.logging.Logger;
+import java.util.regex.Pattern;
+import messif.algorithms.Algorithm;
+import messif.algorithms.AlgorithmMethodException;
+import messif.executor.MethodExecutor;
+import messif.executor.MethodExecutor.ExecutableMethod;
+import messif.executor.MethodNameExecutor;
+import messif.objects.AbstractObject;
+import messif.objects.LocalAbstractObject;
+import messif.objects.util.AbstractStreamObjectIterator;
+import messif.objects.util.RankedAbstractMetaObject;
+import messif.objects.util.RankedAbstractObject;
+import messif.objects.util.RankedSortedCollection;
+import messif.objects.util.StreamGenericAbstractObjectIterator;
+import messif.operations.AbstractOperation;
+import messif.operations.QueryOperation;
+import messif.operations.RankingQueryOperation;
+import messif.statistics.OperationStatistics;
+import messif.statistics.Statistics;
+import messif.utility.reflection.ConstructorInstantiator;
+import messif.utility.reflection.InstantiatorSignature;
+import messif.utility.reflection.MethodInstantiator;
+import messif.utility.reflection.NoSuchInstantiatorException;
+
+
+/**
+ * This class implements a standalone client for MESSIF-enabled algorithms.
+ * Via the client, a user can use methods provided in this class. For example,
+ * an algorithm is started by {@link #algorithmStart}.
+ * To start the client issue the following command:
+ * <pre>
+ *      java -classpath MESSIF.jar:&lt;algorithm's jar file or directory&gt; messif.utility.CoreApplication [parameters]
+ * </pre>
+ * The parameters can be any combination of
+ * <ul>
+ *   <li><code>&lt;cmdport&gt;</code> a TCP port with telnet interface</li>
+ *   <li><code>-register &lt;host&gt;:&lt;port&gt;</code> send UDP "alive" announcements to the specified &lt;host&gt;:&lt;port&gt;</li>
+ *   <li><code>&lt;controlFile&gt; [action] [var=value ...]]</code> executes <code>action</code> in the specified <code>controlFile</code> (optionally with setting variables)</li>
+ * </ul>
+ * 
+ * The telnet interface (when <tt>cmdport</tt> is specified) allows to execute {@link CoreApplication}'s methods.
+ * Automatic (context) help is generated whenever user provides incorrect data. For example, entering empty text on the
+ * MESSIF prompt will list all available commands. Type just the command name to get help on its arguments (of course
+ * there are commands without arguments that will get executed that way).
+ * For example, to get information about the last executed operation a method {@link #operationInfo} is offered
+ * by {@link CoreApplication}. To use it from the command line, do something like:
+ * <pre>
+ * .... telnet &lt;localhost&gt; &lt;cmdport&gt;
+ * MESSIF >>> operationInfo
+ * Range query .... returned 8 objects
+ * MESSIF >>> 
+ * </pre>
+ * 
+ * The <i>control file</i> is another way of issuing application commands. It allows to
+ * prepare batches of commands that can be run either immediately after the process is started
+ * (see the parameters above) or through the {@link #controlFile} method.
+ * The control file is a text file with the following syntax. Empty lines or lines beginning
+ * with # are ignored. All other lines are actions with the following syntax:
+ * <pre>
+ *  &lt;actionName&gt; = &lt;methodName | otherActionName1 otherActionName2 ...&gt;
+ *  &lt;actionName&gt;.param.1 = &lt;first parameter of the method methodName&gt;
+ *  &lt;actionName&gt;.param.2 = &lt;second parameter of the method methodName&gt;
+ *  &lt;actionName&gt;.param.3 = &lt;third parameter of the method methodName&gt;
+ *  &lt;actionName&gt;.param.4 = &lt;fourth parameter of the method methodName&gt;
+ *  ...
+ *  &lt;actionName&gt;.repeat = &lt;repeats&gt;
+ *  &lt;actionName&gt;.foreach = &lt;value&gt; &lt;value&gt; ...
+ *  &lt;actionName&gt;.repeatUntilException = &lt;some exception class, e.g. java.util.NoSuchElementException&gt;
+ *  &lt;actionName&gt;.loopVariable = &lt;variable name&gt;
+ *  &lt;actionName&gt;.outputFile = &lt;filename&gt;
+ *  &lt;actionName&gt;.assign = &lt;variable name&gt;
+ *  &lt;actionName&gt;.postponeUntil = hh:mm:ss
+ *  &lt;actionName&gt;.description = &lt;any text with variable expansion&gt;
+ *  &lt;actionName&gt;.descriptionAfter = &lt;any text with variable expansion&gt;</pre>
+ * <ul>
+ * <li>&lt;actionName&gt; is a user specified name for the action which can be referred from other
+ *                    actions (&lt;otherActionName1&gt; &lt;otherActionName2&gt;) or command line parameter <i>[action]</i>.</li>
+ * <li>&lt;methodName&gt; can be any {@link CoreApplication} method, which is to be executed if &lt;actionName&gt; is called.
+ *                    If a space-separated list of other action names is provided, they will be executed one by one
+ *                    in the order they were specified. Parameters for the method are specified using &lt;actionName&gt;.param.<i>x</i>,
+ *                    see the documentation of the respective {@link CoreApplication} methods for their parameters.</li>
+ * <li><i>repeat</i> parameter is optional and allows to specify multiple execution of
+ *                 the same action &lt;repeats&gt; times. It can be used together with "block" method name to implement
+ *                 a loop of commands with specified number of repeats. In each iteration the variable &lt;loopVariable&gt;
+ *                 is assigned the number of the actual iteration (starting from 1) and <i>loopVariable</i>_iteration is assigned
+ *                 the zero-based number of the iteration.</li>
+ * <li><i>foreach</i> parameter is also optional and similarly to <i>repeat</i> it allows the action to be
+ *                executed multiple times - the number of repeats is equal to the number of values provided.
+ *                Moreover, in each iteration the variable <i>loopVariable</i> is assigned &lt;value&gt; taken
+ *                one by one from the <i>foreach</i> parameter and <i>loopVariable</i>_iteration is assigned
+ *                the zero-based number of the iteration.</li>
+ * <li><i>repeatUntilException</i> parameter is optional and allows to stop repeating the action
+ *                when the exception given as the value of this parameter occurs. Note
+ *                that if either "repeat" or "foreach" parameter is also specified,
+ *                the repeating ends after their number of repeats or an exception
+ *                whichever comes first. If no "repeat" or "foreach" is specified
+ *                the action is repeated until an exception occurs.
+ * <li><i>loopVariable</i> the name of the variable to set in <i>foreach</i>, <i>repeat</i>,
+ *                or <i>repeatUntilException</i> modifier. If not specified, the &lt;actionName&gt; is used.</li>
+ * <li><i>repeatEvery</i> parameter is optional and allows to execute the action repeatedly
+ *                at time intervals specified by the argument. Note that the action will
+ *                be executed normally (as a normal action) at first and then it will
+ *                be run asynchronously (in another thread!) at the given time intervals.
+ * <li><i>outputFile</i> parameter is optional and allows to redirect output of this block to a file
+ *  &lt;filename&gt;. When this filename is reached for the first time, it is opened for writing
+ *  (previous contents are destroyed) and all successive writes are appended to this file
+ *  until this batch run finishes.</li>
+ * <li><i>assign</i> parameter is optional and allows to redirect output of this block to a variable
+ *  &lt;variable name&gt;. The previous contents of the variable are replaced by the new value and the
+ *  variable is available after the action with "assign" is finished.</li>
+ * <li><i>postponeUntil</i> parameter is optional and allows to postpone the action until the specified
+ *  time. The whole execution of the control file is paused. If the specified time is in the past,
+ *  this parameter is ignored. Note that the postponeUntil is working within one day.</li>
+ * <li><i>description</i> parameter is optional and allows print the specified text before
+ *  the respective action is executed.</li>
+ * <li><i>descriptionAfter</i> parameter is optional and allows print the specified text after
+ *  the respective action is executed.</li>
+ * </ul>
+ * <p>
+ * All parameters, method name and output file are subject to variable expansion.
+ * Variables can be specified as additional arguments to controlFile command and referred
+ * to using "&lt;" and "&gt;" delimiters. For example:
+ * <pre>
+ *  execmyop = operationExecute
+ *  execmyop.param.1 = messif.operations.&lt;myop&gt;
+ *  execmyop.param.2 = &lt;myparam1:0&gt;
+ *  execmyop.param.3 = ...
+ * </pre>
+ * This action will execute the operation whose name is provided in the variable <i>myop</i>.
+ * If the variable is not set, it is replaced by an empty string, which in this particular
+ * case will result in error. Therefore, it is possible to provide a default value for
+ * a variable by appending a colon and the default value to the variable name.
+ * This is shown in the second parameter in the example above - if the
+ * <i>myparam1</i> variable is not set, the zero value is used for the execmyop.param.2.
+ * </p>
+ * <p>
+ * The default action name that is looked up in the control file is <i>actions</i>
+ * if another name is not provided on command line or by a parameter.
+ * </p>
+ *
+ * @author Michal Batko, Masaryk University, Brno, Czech Republic, batko@fi.muni.cz
+ * @author Vlastislav Dohnal, Masaryk University, Brno, Czech Republic, dohnal@fi.muni.cz
+ * @author David Novak, Masaryk University, Brno, Czech Republic, david.novak@fi.muni.cz
+ */
+@SuppressWarnings("UseOfSystemOutOrSystemErr")
+public class CoreApplication {
+    /** Logger */
+    protected static final Logger log = Logger.getLogger("application");
+
+    /** Currently running algorithm */
+    private Algorithm algorithm = null;
+
+    /** List of running algorithms */
+    private final List<Algorithm> algorithms = new ArrayList<Algorithm>();
+
+    /** Last executed operation */
+    private AbstractOperation lastOperation = null;
+
+    /** Regular expression for binding {@link messif.statistics.OperationStatistics} in every {@link #operationExecute} call */
+    private String bindOperationStatsRegexp = null;
+
+    /** Internal list of methods that can be executed */
+    private final MethodExecutor methodExecutor;
+
+    /** List of currently created named instances */
+    private final Map<String, Object> namedInstances = new HashMap<String, Object>();
+
+    /** List of asynchronous threads for "repeatEvery" actions */
+    private final Map<String, Thread> repeatEveryThreads = new HashMap<String, Thread>();
+
+    /** Socket used for command communication */
+    private ServerSocketChannel cmdSocket;
+
+    /**
+     * Create new instance of CoreApplication.
+     * The instance is initialized from the {@link #main} method.
+     */
+    protected CoreApplication() {
+        methodExecutor = new MethodNameExecutor(this, PrintStream.class, String[].class);
+    }
+
+    /**
+     * Log an exception with a {@link Level#SEVERE} level.
+     * @param e the exception to log
+     */
+    protected static void logException(Throwable e) {
+        log.log(Level.SEVERE, e.getClass().toString(), e);
+    }
+
+    /**
+     * Returns the cause exception unwrapped from the {@link InvocationTargetException}s.
+     * @param invocationTargetException the {@link InvocationTargetException} to unwrap
+     * @return the cause exception
+     */
+    protected Throwable getRootCauseInvocationTargetException(InvocationTargetException invocationTargetException) {
+        Throwable cause = invocationTargetException.getCause();
+        while (cause instanceof InvocationTargetException)
+            cause = cause.getCause();
+        return cause;
+    }
+
+    /**
+     * Process exception from exception.
+     * If the passed exception is either {@link InvocationTargetException} or {@link AlgorithmMethodException},
+     * the causing exception is unwrapped first.
+     * @param exception the exception to process
+     * @param out the output stream where to show the error (if not <tt>null</tt>)
+     * @param logException if <tt>true</tt>, the exception is logged via {@link #logException(java.lang.Throwable)}
+     */
+    protected void processException(Throwable exception, PrintStream out, boolean logException) {
+        String message = null;
+        if (exception instanceof InvocationTargetException || exception instanceof AlgorithmMethodException) {
+            message = exception.getMessage();
+            exception = exception.getCause();
+        }
+        if (logException)
+            logException(exception);
+        if (out != null) {
+            out.println(exception);
+            if (message != null)
+                out.println(message);
+        }
+    }
+
+    /**
+     * Returns the given argument converted to integer.
+     * @param args the list of arguments
+     * @param index the index of the argument to convert
+     * @param defaultValue the default value if the argument index is out of range, <tt>null</tt> or empty string
+     * @param minValue the minimal value for the returned value
+     * @param maxValue the maximal value for the returned value
+     * @return the given argument converted to integer
+     * @throws NumberFormatException if the value cannot be converted or is out of range
+     */
+    protected int retrieveIntArgument(String[] args, int index, int defaultValue, int minValue, int maxValue) throws NumberFormatException {
+        if (index >= args.length || args[index] == null || args[index].isEmpty())
+            return defaultValue;
+        int ret = Integer.parseInt(args[index]);
+        if (ret < minValue)
+            throw new NumberFormatException("Number '" + ret + "' is not greater than or equal to " + minValue);
+        if (ret > maxValue)
+            throw new NumberFormatException("Number '" + ret + "' is not less than or equal to " + maxValue);
+        return ret;
+    }
+
+    /**
+     * Returns the socket used for command communication.
+     * @return the socket used for command communication
+     */
+    protected final ServerSocketChannel getCmdSocket() {
+        return cmdSocket;
+    }
+
+    /**
+     * Returns the currently selected running algorithm.
+     * @return the currently selected running algorithm
+     */
+    protected final Algorithm getAlgorithm() {
+        return algorithm;
+    }
+
+    /**
+     * Returns whether there is a running algorithm.
+     * @return <tt>true</tt> if there is a running algorithm
+     */
+    protected final boolean hasAlgorithm() {
+        return algorithm != null;
+    }
+
+    /**
+     * Adds the given algorithm to the list of running algorithms and select it as the current running algorithm.
+     * @param algorithm the algorithm to add
+     */
+    void addAlgorithm(Algorithm algorithm) {
+        this.algorithm = algorithm;
+        this.algorithms.add(algorithm);
+    }
+
+
+    //****************** Algorithm command functions ******************//
+
+    /**
+     * Creates a new instance of algorithm.
+     * This application is only a wrapper class, it doesn't provide
+     * any searching or indexing capabilities. To actually store and query data,
+     * an algorithm must be created using this method. To implement an algorithm,
+     * simply inherit from the {@link messif.algorithms.Algorithm}.
+     * 
+     * <p>
+     * To create algorithm, at least the name of the algorithm class must be provided.
+     * Additional parameters are passed to the algorithm's constructor. The following
+     * example starts ExampleTree algorithm from package exampletree (do not forget
+     * to add a jar file with ExampleTree).
+     * <pre>
+     * MESSIF &gt;&gt;&gt; algorithmStart messif.algorithms.impl.ParallelSequentialScan 4
+     * </pre>
+     * Note, that the name of the class is provided fully qualified.
+     * The number 4 (after the class name) is passed to the ParallelSequentialScan's constructor
+     * (see {@link messif.algorithms.impl.ParallelSequentialScan} for more informations).
+     * If some wrong constructor parameters are specified, the constructor annotations are shown for the class.
+     * </p>
+     * 
+     * @param out a stream where the application writes information for the user
+     * @param args algorithm class followed by constructor arguments
+     * @return <tt>true</tt> if the method completes successfully, otherwise <tt>false</tt>
+     */
+    @ExecutableMethod(description = "start specified algorithm instance", arguments = {"algorithm class", "arguments for constructor ..."})
+    public boolean algorithmStart(PrintStream out, String... args) {
+        if (args.length < 2) {
+            out.println("algorithmStart requires a class parameter (see 'help algorithmStart')");
+            return false;
+        }
+
+        // Get class from the first argument
+        Class<Algorithm> algorithmClass;
+        try {
+            algorithmClass = Convert.getClassForName(args[1], Algorithm.class);
+        } catch (ClassNotFoundException e) {
+            out.println("Can't find algorithm class: " + e.getMessage());
+            return false;
+        }
+
+        // Get all constructors of the specified algorithm class
+        Constructor<Algorithm>[] constructors = Algorithm.getAnnotatedConstructorsArray(algorithmClass);
+        try {
+            // Create a new instance of the algorithm
+            algorithm = ConstructorInstantiator.createInstanceWithStringArgs(constructors, args, 2, args.length - 1, namedInstances);
+            algorithms.add(algorithm);
+            return true;
+        } catch (Exception e) {
+            Throwable ex = e;
+            while (ex instanceof InvocationTargetException)
+                ex = ex.getCause();
+            logException((ex != null)?ex:e);
+            out.println((ex != null)?ex:e);
+            out.println("---------------- Available constructors ----------------");
+            
+            for (Constructor<Algorithm> constructor : constructors)
+                out.println(Algorithm.getConstructorDescription(constructor));
+            return false;
+        }
+    }
+
+    /**
+     * Restores a previously serialized algorithm from file.
+     * Example of usage:
+     * <pre>
+     * MESSIF &gt;&gt;&gt; algorithmRestore /some/where/file/algorithm.serialized
+     * </pre>
+     * 
+     * @param out a stream where the application writes information for the user
+     * @param args file name with the serialized algorithm
+     * @return <tt>true</tt> if the method completes successfully, otherwise <tt>false</tt>
+     * @see #algorithmStore
+     */
+    @ExecutableMethod(description = "loads the algorithm from a given file", arguments = {"file name" })
+    public boolean algorithmRestore(PrintStream out, String... args) {
+        if (args.length < 2) {
+            out.println("algorithmRestore requires a file name parameter (see 'help algorithmRestore')");
+            return false;
+        }
+
+        try {
+            // Load algorithm from file
+            algorithm = Algorithm.restoreFromFile(args[1]);
+            algorithms.add(algorithm);
+
+            return true;
+        } catch (IOException e) {
+            out.println(e.toString());
+        } catch (ClassNotFoundException e) {
+            out.println(e.toString());            
+        }
+        return false;
+    }
+
+    /**
+     * Serialize current algorithm to file.
+     * Example of usage:
+     * <pre>
+     * MESSIF &gt;&gt;&gt; algorithmStore /some/where/file/algorithm.serialized
+     * </pre>
+     * 
+     * @param out a stream where the application writes information for the user
+     * @param args file name where the serialized algorithm is stored
+     * @return <tt>true</tt> if the method completes successfully, otherwise <tt>false</tt>
+     * @see #algorithmRestore
+     */
+    @ExecutableMethod(description = "save the algorithm to the given file", arguments = {"file or dir name"})
+    public boolean algorithmStore(PrintStream out, String... args) {
+        if (args.length < 2) {
+            out.println("algorithmStore requires a file name parameter (see 'help algorithmStore')");
+            return false;
+        }
+
+        try {
+            if (algorithm != null) {
+                // Store algorithm to file
+                algorithm.storeToFile(args[1]);
+                return true;
+            } else out.println("No running algorithm is selected");
+        } catch (IOException e) {
+            out.println(e.toString());
+        }
+        return false;
+    }
+
+    /**
+     * Stops current algorithm and clear the memory used.
+     * Example of usage:
+     * <pre>
+     * MESSIF &gt;&gt;&gt; algorithmStop
+     * </pre>
+     * 
+     * @param out a stream where the application writes information for the user
+     * @param args this method has no arguments
+     * @return <tt>true</tt> if the method completes successfully, otherwise <tt>false</tt>
+     */
+    @ExecutableMethod(description = "stop current algorithm", arguments = {})
+    public boolean algorithmStop(PrintStream out, String... args) {
+        try {
+            if (algorithm != null)
+                algorithm.finalize();
+        } catch (Throwable e) {
+            out.println(e.toString());
+        } finally {
+            algorithms.remove(algorithm);
+            algorithm = null;
+        }
+        return true;
+    }
+
+    /**
+     * Stops all algorithms and clear the memory used.
+     * Example of usage:
+     * <pre>
+     * MESSIF &gt;&gt;&gt; algorithmStopAll
+     * </pre>
+     * 
+     * @param out a stream where the application writes information for the user
+     * @param args this method has no arguments
+     * @return <tt>true</tt> if the method completes successfully, otherwise <tt>false</tt>
+     */
+    @ExecutableMethod(description = "stop all algorithms", arguments = {})
+    public boolean algorithmStopAll(PrintStream out, String... args) {
+        for (Algorithm alg : algorithms)
+            try {
+                if (alg != null)
+                    alg.finalize();
+            } catch (Throwable e) {
+                out.println(e.toString());
+            }
+        algorithm = null;
+        algorithms.clear();
+        return true;
+    }
+
+    /**
+     * Show some information about the current algorithm.
+     * The text returned by algorithm's {@link Object#toString} method is used.
+     * Example of usage:
+     * <pre>
+     * MESSIF &gt;&gt;&gt; algorithmInfo
+     * </pre>
+     * 
+     * @param out a stream where the application writes information for the user
+     * @param args this method has no arguments
+     * @return <tt>true</tt> if the method completes successfully, otherwise <tt>false</tt>
+     */
+    @ExecutableMethod(description = "show info about current algorithm", arguments = {})
+    public boolean algorithmInfo(PrintStream out, String... args) {
+        if (algorithm != null) {
+            out.println(algorithm.toString());
+            return true;
+        } else out.println("No running algorithm is selected");
+        return false;
+    }
+
+    /**
+     * Show some information about all algorithms.
+     * The text returned by algorithms' {@link Object#toString} method is used.
+     * Example of usage:
+     * <pre>
+     * MESSIF &gt;&gt;&gt; algorithmInfoAll
+     * </pre>
+     * 
+     * @param out a stream where the application writes information for the user
+     * @param args this method has no arguments
+     * @return <tt>true</tt> if the method completes successfully, otherwise <tt>false</tt>
+     */
+    @ExecutableMethod(description = "show info about all algorithms", arguments = {})
+    public boolean algorithmInfoAll(PrintStream out, String... args) {
+        if (algorithms.isEmpty()) {
+            out.println("No algorithm is running");
+            return false;
+        } else {
+            for (int i = 0; i < algorithms.size(); i++) {
+                out.print("Algorithm #");
+                out.print(i);
+                out.println(":");
+                out.println(algorithms.get(i).toString());
+            }
+            return true;
+        }
+    }
+
+    /**
+     * Select algorithm to manage.
+     * A parameter with algorithm sequence number is required for specifying, which algorithm to select.
+     * Example of usage:
+     * <pre>
+     * MESSIF &gt;&gt;&gt; algorithmSelect 0
+     * </pre>
+     * 
+     * @param out a stream where the application writes information for the user
+     * @param args the algorithm sequence number
+     * @return <tt>true</tt> if the method completes successfully, otherwise <tt>false</tt>
+     * @see #algorithmInfoAll
+     */
+    @ExecutableMethod(description = "select algorithm to manage", arguments = {"# of the algorithm to select"})
+    public boolean algorithmSelect(PrintStream out, String... args) {
+        try {
+            algorithm = algorithms.get(Integer.parseInt(args[1]));
+            return true;
+        } catch (IndexOutOfBoundsException ignore) {
+        } catch (NumberFormatException ignore) {
+        }
+
+        out.print("Algorithm # must be specified - use a number between 0 and ");
+        out.println(algorithms.size() - 1);
+
+        return false;
+    }
+
+    /**
+     * Assign one or more running algorithms to a given named instance.
+     * The first parameter specifies the name to which the selected algorithms are assigned.
+     * If the second parameter is not specified, the current algorithm is used.
+     * Otherwise, the second parameter can be:
+     * <ul>
+     *   <li>a number, which select the algorithm (similarly to the {@link #algorithmSelect});</li>
+     *   <li>a number range (dash-connected two numbers), which select all the algorithms with number from the given range
+     *          - note that a static array with the selected algorithms will be assigned to the named instance;</li>
+     *   <li>coma-separated list of numbers or number ranges;</li>
+     *   <li>word "all" to get all currently running algorithms as a static array.</li>
+     * </ul>
+     * 
+     * Example of usage:
+     * <pre>
+     * MESSIF &gt;&gt;&gt; algorithmToNamedInstace runningAlgs 0-2,6,9
+     * </pre>
+     * 
+     * @param out a stream where the application writes information for the user
+     * @param args the name of the variable and, optionally, the algorithm sequence number selector 
+     * @return <tt>true</tt> if the method completes successfully, otherwise <tt>false</tt>
+     */
+    @ExecutableMethod(description = "select algorithm to manage", arguments = {"name of the variable", "algorithm sequence number selector (optional)"})
+    public boolean algorithmToNamedInstance(PrintStream out, String... args) {
+        Object value;
+        if (args.length <= 2) {
+            value = algorithm;
+        } else if (args[2].equalsIgnoreCase("all")) {
+            value = algorithms.toArray(new Algorithm[algorithms.size()]);
+        } else {
+            try {
+                value = algorithms.get(Integer.parseInt(args[2]));
+            } catch (NumberFormatException ignore) {
+                Collection<Integer> algIndexes = Convert.rangeSelectorsToIndexes(args[2], false);
+                Algorithm[] algs = new Algorithm[algIndexes.size()];
+                int i = 0;
+                for (Iterator<Integer> it = algIndexes.iterator(); it.hasNext(); i++)
+                    algs[i] = algorithms.get(it.next());
+                value = algs;
+            }
+        }
+
+        namedInstances.put(args[1], value);
+
+        return true;
+    }
+
+    /**
+     * Show information about supported operations for the current algorithm.
+     * Example of usage:
+     * <pre>
+     * MESSIF &gt;&gt;&gt; algorithmSupportedOperations
+     * </pre>
+     *
+     * @param out a stream where the application writes information for the user
+     * @param args this method has no arguments
+     * @return <tt>true</tt> if the method completes successfully, otherwise <tt>false</tt>
+     * @see #operationExecute
+     */
+    @ExecutableMethod(description = "show all operations supported by current algorithm", arguments = {})
+    public boolean algorithmSupportedOperations(PrintStream out, String... args) {
+        if (algorithm == null) {
+            out.println("No running algorithm is selected");
+            return false;
+        }
+
+        out.println("---------------- Available operations ----------------");
+        for (Class<? extends AbstractOperation> opClass : algorithm.getSupportedOperations())
+            try {
+                out.println(AbstractOperation.getConstructorDescription(opClass));
+            } catch (NoSuchMethodException ex) {
+                out.println(opClass.getName() + " can be processed but not instantiated");
+            }
+
+        return true;
+    }
+
+
+    //****************** Operation command functions ******************//
+
+    /**
+     * Creates an operation from the given parameters.
+     * This is internal method used in various operationXXX methods.
+     *
+     * @param out a stream where the application writes information for the user
+     * @param args operation class followed by constructor arguments
+     * @return an instance of operation or <tt>null</tt> if the specified arguments are invalid
+     * @throws InvocationTargetException if there was an error while creating an instance of the operation
+     */
+    private AbstractOperation createOperation(PrintStream out, String[] args) throws InvocationTargetException {
+        if (args.length < 2) {
+            out.println("The class of the operation must be specified (see 'help " + args[0] + "')");
+            return null;
+        }
+
+        // Get operation class from the first argument
+        Class<AbstractOperation> operationClass;
+        try {
+            operationClass = Convert.getClassForName(args[1], AbstractOperation.class);
+        } catch (ClassNotFoundException e) {
+            out.println("Can't find operation class: " + e.getMessage());
+            return null;
+        }
+
+        // Create new instance of the operation
+        try {
+            return AbstractOperation.createOperation(
+                    operationClass,
+                    Convert.parseTypesFromString(
+                        args,
+                        AbstractOperation.getConstructorArguments(operationClass, args.length - 2),
+                        false, // do not use var-args, since number of constructor parameters is given
+                        2, // skip the method name and operation class arguments
+                        namedInstances
+                    )
+            );
+        } catch (NoSuchMethodException e) {
+            out.println(e.toString());
+        } catch (InstantiationException e) {
+            out.println(e.toString());
+        }
+
+        // Show operation description if there was an error
+        try {
+            String description = AbstractOperation.getConstructorDescription(operationClass);
+            out.println("---------------- Operation parameters ----------------");
+            out.println(description);
+        } catch (NoSuchMethodException e) {
+            out.println(e.getMessage());
+        }
+        return null;
+    }
+
+
+    /**
+     * Prepares a new instance of the specified operation without executing it.
+     * Similarly to the {@link #algorithmStart}, the name of operation's class
+     * must be provided and all the additional arguments are passed to its constructor.
+     * The operation can be modified using {@link #operationChangeAnswerCollection}
+     * or {@link #operationParam} and the executed by {@link #operationExecuteAgain}.
+     * Note that if there is another call to {@link #operationPrepare}, {@link #operationExecute},
+     * or {@link #operationBgExecute}, the prepared operation is replaced.
+     *
+     * Example of usage:
+     * <pre>
+     * MESSIF &gt;&gt;&gt; operationPrepare messif.operations.query.RangeQueryOperation objects 1.3
+     * </pre>
+     * Note that the {@link messif.operations.query.RangeQueryOperation range query operation}
+     * requires two parameters - a {@link messif.objects.LocalAbstractObject}
+     * and a radius. The {@link messif.objects.LocalAbstractObject} is usually entered
+     * as a next object from a stream (see {@link #objectStreamOpen}).
+     *
+     * @param out a stream where the application writes information for the user
+     * @param args operation class followed by constructor arguments
+     * @return <tt>true</tt> if the method completes successfully, otherwise <tt>false</tt>
+     * @throws InvocationTargetException if there was an error while creating an instance of the operation
+     */
+    @ExecutableMethod(description = "prepare the specified operation", arguments = {"operation class", "arguments for constructor ..."})
+    public boolean operationPrepare(PrintStream out, String... args) throws InvocationTargetException {
+        lastOperation = createOperation(out, args);
+        return lastOperation != null;
+    }
+
+    /**
+     * Executes a specified operation on current algorithm.
+     * Operations allows querying and manipulating data stored by the algorithm.
+     * If no argument for operationExecute is provided, a list of supported operations
+     * is shown. In order to execute an operation, an operation instance must be created.
+     * Similarly to the {@link #algorithmStart}, the name of operation's class
+     * must be provided and all the additional arguments are passed to its constructor.
+     * Example of usage:
+     * <pre>
+     * MESSIF &gt;&gt;&gt; operationExecute messif.operations.query.RangeQueryOperation objects 1.3
+     * </pre>
+     * Note that the {@link messif.operations.query.RangeQueryOperation range query operation}
+     * requires two parameters - a {@link messif.objects.LocalAbstractObject}
+     * and a radius. The {@link messif.objects.LocalAbstractObject} is usually entered
+     * as a next object from a stream (see {@link #objectStreamOpen}).
+     * 
+     * @param out a stream where the application writes information for the user
+     * @param args operation class followed by constructor arguments
+     * @return <tt>true</tt> if the method completes successfully, otherwise <tt>false</tt>
+     * @throws InvocationTargetException if there was an error while creating an instance of the operation
+     * @throws AlgorithmMethodException if there was an error executing the operation
+     */    
+    @ExecutableMethod(description = "execute specified operation on current algorithm instance", arguments = {"operation class", "arguments for constructor ..."})
+    public boolean operationExecute(PrintStream out, String... args) throws InvocationTargetException, AlgorithmMethodException {
+        if (algorithm == null) {
+            out.println("No running algorithm is selected");
+            return false;
+        }
+
+        AbstractOperation operation = createOperation(out, args);
+        if (operation == null)
+            return false;
+
+        try {
+            // Execute operation
+            lastOperation = algorithm.setupStatsAndExecuteOperation(operation, bindOperationStatsRegexp);
+            return true;
+        } catch (NoSuchMethodException e) {
+            out.println(e.getMessage());
+            algorithmSupportedOperations(out, args);
+            return false;
+        }
+    }
+
+    /**
+     * Executes a specified operation on current algorithm in a new thread (i.e., on the background).
+     * Operations allows querying and manipulating data stored by the algorithm.
+     * If no argument for operationBgExecute is provided, a list of supported operations
+     * is shown. In order to execute an operation, an operation instance must be created.
+     * Similarly to the {@link #algorithmStart}, the name of operation's class
+     * must be provided and all the additional arguments are passed to its constructor.
+     * 
+     * <p>
+     * Example of usage:
+     * <pre>
+     * MESSIF &gt;&gt;&gt; operationBgExecute messif.operations.query.RangeQueryOperation objects 1.3
+     * </pre>
+     * </p>
+     * 
+     * <p>
+     * Note that the last operation is updated, however, the control is returned immediately.
+     * So if there is another operation executed meanwhile (either background or normal), the results
+     * of this operation will be replaced. Use {@link #operationWaitBg} method to wait for the operation
+     * to finish.
+     * </p>
+     * @param out a stream where the application writes information for the user
+     * @param args operation class followed by constructor arguments
+     * @return <tt>true</tt> if the method completes successfully, otherwise <tt>false</tt>
+     * @throws InvocationTargetException if there was an error while creating an instance of the operation
+     */
+    @ExecutableMethod(description = "execute on background specified operation on current algorithm instance", arguments = {"operation class", "arguments for constructor ..."})
+    public boolean operationBgExecute(PrintStream out, String... args) throws InvocationTargetException {       
+        if (algorithm == null) {
+            out.println("No running algorithm is selected");
+            return false;
+        }
+
+        AbstractOperation operation = createOperation(out, args);
+        if (operation == null)
+            return false;
+
+        try {
+            // Execute operation
+            OperationStatistics.resetLocalThreadStatistics();
+            if (bindOperationStatsRegexp != null)
+                OperationStatistics.getLocalThreadStatistics().registerBoundAllStats(bindOperationStatsRegexp);
+            algorithm.backgroundExecuteOperation(operation);
+            return true;
+        } catch (NoSuchMethodException e) {
+            out.println(e.getMessage());
+            algorithmSupportedOperations(out, args);
+            return false;
+        }
+    }
+
+    /**
+     * Synchronize on all operations run on the background.
+     * After this method finishes, there are no running operations on background.
+     *  
+     * <p>
+     * Example of usage:
+     * <pre>
+     * MESSIF &gt;&gt;&gt; operationWaitBg
+     * </pre>
+     * </p>
+     * 
+     * @param out a stream where the application writes information for the user
+     * @param args this method has no arguments
+     * @return <tt>true</tt> if the method completes successfully, otherwise <tt>false</tt>
+     * @throws AlgorithmMethodException if there was an error executing the operation
+     */
+    @ExecutableMethod(description = "wait for all background operations", arguments = {})
+    public boolean operationWaitBg(PrintStream out, String... args) throws AlgorithmMethodException {
+        if (algorithm == null) {
+            out.println("No running algorithm is selected");
+            return false;
+        }
+
+        try {
+            List<AbstractOperation> waitBackgroundExecuteOperation = algorithm.waitBackgroundExecuteOperation();
+            if (! waitBackgroundExecuteOperation.isEmpty()) {
+                lastOperation = waitBackgroundExecuteOperation.get(0);
+            }
+            if (bindOperationStatsRegexp != null)
+                OperationStatistics.getLocalThreadStatistics().unbindAllStats(bindOperationStatsRegexp);
+            return true;
+        } catch (InterruptedException e) {
+            out.println(e.toString());
+            return false;
+        }
+    }
+    
+    /**
+     * Executes the last operation once more.
+     * Note that the operation instance remains the same except for its answer, which
+     * might be reset, if <tt>true</tt> is passed as an argument. The default behavior
+     * is <em>not</em> to reset the answer.
+     * Statistics are always reset.
+     * 
+     * <p>
+     * Example of usage:
+     * <pre>
+     * MESSIF &gt;&gt;&gt; operationExecuteAgain true
+     * </pre>
+     * </p>
+     * 
+     * @param out a stream where the application writes information for the user
+     * @param args flag whether to reset operation answer
+     * @return <tt>true</tt> if the method completes successfully, otherwise <tt>false</tt>
+     * @throws AlgorithmMethodException if there was an error executing the operation
+     */    
+    @ExecutableMethod(description = "execute the last operation once more", arguments = {"boolean whether to reset operation answer (default: false)"})
+    public boolean operationExecuteAgain(PrintStream out, String... args) throws AlgorithmMethodException {
+        try {
+            AbstractOperation operation = lastOperation;
+            if (algorithm != null && operation != null) {
+                // Reset operation answer if requested
+                if (args.length >= 2 && args[1].equalsIgnoreCase("true") && operation instanceof QueryOperation)
+                    ((QueryOperation)operation).resetAnswer();
+
+                // Execute operation
+                lastOperation = algorithm.setupStatsAndExecuteOperation(operation, bindOperationStatsRegexp);
+                return true;
+            } else {
+                out.println("No operation has been executed yet. Use operationExecute method first.");
+                return false;
+            }
+        } catch (NoSuchMethodException e) {
+            out.println(e.getMessage());
+            algorithmSupportedOperations(out, args);
+            return false;
+        }
+    }
+
+    /**
+     * Show information about the last executed operation.
+     * Specifically, the information about the operation created by the last call to
+     * {@link #operationPrepare}, {@link #operationExecute}, or {@link #operationBgExecute}
+     * is shown. Note that the operation might be still running if the
+     * {@link #operationBgExecute} was used and thus the results might not be complete.
+     * Use {@link #operationWaitBg} to wait for background operations to finish.
+     * 
+     * <p>
+     * Example of usage:
+     * <pre>
+     * MESSIF &gt;&gt;&gt; operationInfo
+     * </pre>
+     * </p>
+     * 
+     * @param out a stream where the application writes information for the user
+     * @param args this method has no arguments
+     * @return <tt>true</tt> if the method completes successfully, otherwise <tt>false</tt>
+     */    
+    @ExecutableMethod(description = "show information about the last executed operation", arguments = {})
+    public boolean operationInfo(PrintStream out, String... args) {
+        out.println(lastOperation);
+        return true;
+    }
+
+    /**
+     * Show argument of the last executed operation.
+     * Specifically, the argument of the operation created by the last call to
+     * {@link #operationPrepare}, {@link #operationExecute}, or {@link #operationBgExecute}
+     * is shown. Note that the operation might be still running if the
+     * {@link #operationBgExecute} was used and thus the results might not be complete.
+     * Use {@link #operationWaitBg} to wait for background operations to finish.
+     * 
+     * <p>
+     * Example of usage:
+     * <pre>
+     * MESSIF &gt;&gt;&gt; operationArgument 0
+     * </pre>
+     * </p>
+     * 
+     * @param out a stream where the application writes information for the user
+     * @param args zero-based index of the argument to show
+     * @return <tt>true</tt> if the method completes successfully, otherwise <tt>false</tt>
+     */    
+    @ExecutableMethod(description = "show an argument of the last executed operation", arguments = {"index of the argument to show"})
+    public boolean operationArgument(PrintStream out, String... args) {
+        if (lastOperation == null) {
+            out.println("No operation has been executed yet. Use operationExecute method first.");
+            return false;
+        }
+
+        // Read the argument
+        int argIndex = -1;
+        try {
+            argIndex = Integer.parseInt(args[1]);
+        } catch (IndexOutOfBoundsException ignore) {
+            out.println("operationArgument method requires the index of the argument");
+            return false;
+        } catch (NumberFormatException ignore) {
+        }
+        if (argIndex < 0 || argIndex >= lastOperation.getArgumentCount()) {
+            out.println("operationArgument index '" + args[1] + "' is not within <0;" + lastOperation.getArgumentCount() + ") bounds");
+            return false;
+        }
+
+        // Display it
+        out.println(lastOperation.getArgument(argIndex));
+        return true;
+    }
+
+    /**
+     * Show or set a parameter of the last executed operation.
+     * Specifically, the parameter of the operation created by the last call to
+     * {@link #operationPrepare}, {@link #operationExecute}, or {@link #operationBgExecute}
+     * is shown. Note that the operation might be still running if the
+     * {@link #operationBgExecute} was used and thus the results might not be complete.
+     * Use {@link #operationWaitBg} to wait for background operations to finish.
+     * Note that a set parameter can be used when {@link #operationExecuteAgain} is called.
+     *
+     * <p>
+     * Example of usage:
+     * <pre>
+     * MESSIF &gt;&gt;&gt; operationParam myparam 1 java.lang.Integer
+     * MESSIF &gt;&gt;&gt; operationParam myparam
+     * </pre>
+     * </p>
+     * The first example set the parameter "myparam" to "1" converted to integer.
+     * The second example shows the value of the parameter myparam, i.e. "1" is displayed.
+     *
+     * @param out a stream where the application writes information for the user
+     * @param args name of the parameter to show (if this is the only argument) or set (if a value is provided),
+     *              the new value of the parameter, and the class of the parameter (must be {@link Convert#stringToType convertible})
+     * @return <tt>true</tt> if the method completes successfully, otherwise <tt>false</tt>
+     */
+    @ExecutableMethod(description = "show or set a parameter of the last executed operation", arguments = {"name of the parameter to show or set", "new value of the parameter (optional)", "class of the value being set (optional)"})
+    public boolean operationParam(PrintStream out, String... args) {
+        if (lastOperation == null) {
+            out.println("No operation has been executed yet. Use operationExecute method first.");
+            return false;
+        }
+        if (args.length < 2) {
+            out.println("operationParam method requires the name of the parameter");
+            return false;
+        }
+
+        if (args.length > 2) { // Set parameter
+            // Read parameter class (defaults to String)
+            Class<? extends Serializable> parameterClass;
+            try {
+                parameterClass = args.length > 3 ? Convert.getClassForName(args[3], Serializable.class) : String.class;
+            } catch (ClassNotFoundException e) {
+                out.println("Cannot set parameter " + args[1] + ": " + e);
+                return false;
+            }
+            // Convert the parameter and set it
+            try {
+                lastOperation.setParameter(args[1], Convert.stringToType(args[2], parameterClass, namedInstances));
+            } catch (InstantiationException e) {
+                out.println("Cannot convert '" + args[2] + "' to " + parameterClass);
+                return false;
+            }
+        } else { // Show parameter
+            out.println(lastOperation.getParameter(args[1]));
+        }
+        return true;
+    }
+
+    /**
+     * Changes the answer collection of the prepared or last executed operation.
+     * This method is valid only if the last executed operation was
+     * a descendant of {@link RankingQueryOperation}.
+     * Example of usage:
+     * <pre>
+     * MESSIF &gt;&gt;&gt; operationChangeAnswerCollection messif.objects.util.RankedSortedCollection
+     * </pre>
+     *
+     * @param out a stream where the application writes information for the user
+     * @param args answer collection class followed by its constructor arguments
+     * @return <tt>true</tt> if the method completes successfully, otherwise <tt>false</tt>
+     */
+    @ExecutableMethod(description = "change the answer collection of the last executed operation", arguments = {"collection class", "arguments for constructor ..."})
+    public boolean operationChangeAnswerCollection(PrintStream out, String... args) {
+        AbstractOperation operation = lastOperation;
+        if (operation == null) {
+            out.println("No operation has been executed yet");
+            return false;
+        }
+        if (!(operation instanceof RankingQueryOperation)) {
+            out.println("Answer collection can be changed only for ranked results");
+            return false;
+        }
+        if (args.length < 2) {
+            out.println("operationChangeAnswerCollection requires a class (see 'help operationChangeAnswerCollection')");
+            return false;
+        }
+
+        try {
+            // Get sorted collection class
+            Class<? extends RankedSortedCollection> clazz = Convert.getClassForName(args[1], RankedSortedCollection.class);
+
+            // Create new instance of sorted collection
+            RankedSortedCollection newAnswerCollection = ConstructorInstantiator.createInstanceWithStringArgs(Convert.getConstructors(clazz), args, 2, args.length - 1, namedInstances);
+
+            // Set the instance in the operation
+            ((RankingQueryOperation)operation).setAnswerCollection(newAnswerCollection);
+
+            return true;
+        } catch (ClassNotFoundException e) {
+            out.println(e);
+            return false;
+        } catch (NoSuchInstantiatorException e) {
+            out.println(e.getMessage());
+            return false;
+        } catch (InvocationTargetException e) {
+            out.println(e.getCause());
+            return false;
+        }
+    }
+
+    /**
+     * Changes the answer collection of the prepared or last executed operation.
+     * This method is valid only if the last executed operation was
+     * a descendant of {@link RankingQueryOperation}. The collection must be
+     * prepared as a named instance first. Note that the collection will be cleared
+     * and its contents replaced by the current operation answer.
+     * 
+     * Example of usage:
+     * <pre>
+     * MESSIF &gt;&gt;&gt; operationChangeAnswerNamedInstance collection_named_instance
+     * </pre>
+     *
+     * @param out a stream where the application writes information for the user
+     * @param args answer collection named instance name
+     * @return <tt>true</tt> if the method completes successfully, otherwise <tt>false</tt>
+     */
+    @ExecutableMethod(description = "change the answer collection of the last executed operation", arguments = {"collection instance"})
+    public boolean operationChangeAnswerNamedInstance(PrintStream out, String... args) {
+        AbstractOperation operation = lastOperation;
+        if (operation == null) {
+            out.println("No operation has been executed yet");
+            return false;
+        }
+        if (!(operation instanceof RankingQueryOperation)) {
+            out.println("Answer collection can be changed only for ranked results");
+            return false;
+        }
+        if (args.length < 2) {
+            out.println("operationChangeAnswerNamedInstance requires a named instance (see 'help operationChangeAnswerNamedInstance')");
+            return false;
+        }
+        Object newAnswerCollection = namedInstances.get(args[1]);
+        if (newAnswerCollection == null || !(newAnswerCollection instanceof RankedSortedCollection)) {
+            out.println("Named instance '" + args[1] + "' is not collection for the ranking query");
+            return false;
+        }
+        ((RankingQueryOperation)operation).setAnswerCollection((RankedSortedCollection)newAnswerCollection);
+        return true;
+    }
+
+    /**
+     * Processes the last executed operation by a given method. The method
+     * must be static and must have the {@link AbstractOperation} (or its
+     * descendant) as its first argument. Additional arguments for the method
+     * can be specified. The modified (or the original) operation must be returned
+     * from the method.
+     *
+     * <p>
+     * Example of usage:
+     * <pre>
+     * MESSIF &gt;&gt;&gt; operationProcessByMethod somePackage.someClass someMethod methodArg2 methodArg3
+     * </pre>
+     * </p>
+     *
+     * @param out a stream where the application writes information for the user
+     * @param args the fully specified name of the class where the method is defined, the name of the method and
+     *          any number of additional arguments
+     * @return <tt>true</tt> if the method completes successfully, otherwise <tt>false</tt>
+     * @throws InvocationTargetException if there was an error while executing the method
+     */
+    @ExecutableMethod(description = "process the last executed operation by a static method", arguments = {"object class", "method name", "additional arguments for the method (optional) ..."})
+    public boolean operationProcessByMethod(PrintStream out, String... args) throws InvocationTargetException {
+        AbstractOperation operation = lastOperation;
+        if (operation == null) {
+            out.println("No operation has been executed yet");
+            return false;
+        }
+
+        try {
+            // Prepare method
+            MethodInstantiator<AbstractOperation> method = new MethodInstantiator<AbstractOperation>(AbstractOperation.class, Class.forName(args[1]), args[2], args.length - 2);
+
+            // Prepare arguments
+            String[] stringArgs = args.clone();
+            stringArgs[2] = null;
+            Object[] methodArgs = Convert.parseTypesFromString(stringArgs, method.getInstantiatorPrototype(), true, 2, namedInstances);
+            methodArgs[0] = lastOperation;
+
+            // Execute method
+            lastOperation = method.instantiate(methodArgs);
+            return true;
+        } catch (ClassNotFoundException e) {
+            out.println("Class not found: " + args[1]);
+            return false;
+        } catch (InstantiationException e) {
+            out.println("Error converting string: " + e.getMessage());
+            return false;
+        } catch (NoSuchInstantiatorException e) {
+            out.println(e.getMessage());
+            return false;
+        }
+    }
+
+    /**
+     * Returns static array with five elements that contains:
+     * the given answer object as-is,
+     * the {@link AbstractObject} from the answer object,
+     * the {@link AbstractObject#getLocatorURI() locator} of the {@link AbstractObject},
+     * the distance,
+     * the meta-object sub-distance for the given {@code subAnswerInder}
+     * 
+     * @param answerObject the answer object from a query operation (e.g. {@link AbstractObject}, {@link RankedAbstractObject}, or {@link RankedAbstractMetaObject})
+     * @param subAnswerIndex the index of the sub-distance to get from the {@link RankedAbstractMetaObject}
+     * @return a static array with the five formatting elements of the answer object
+     */
+    private Object[] parseAnswerObject(Object answerObject, Integer subAnswerIndex) {
+        Object[] params = new Object[5]; // Format consists of answerObject itself, abstract object, locator, distance, and meta subdistance
+        params[0] = answerObject;
+        if (answerObject instanceof RankedAbstractObject) {
+            RankedAbstractObject castObject = (RankedAbstractObject)answerObject;
+            params[1] = castObject.getObject();
+            params[2] = castObject.getObject().getLocatorURI();
+            params[3] = castObject.getDistance();
+            if (subAnswerIndex != null && answerObject instanceof RankedAbstractMetaObject) {
+                params[4] = ((RankedAbstractMetaObject)answerObject).getSubDistance(subAnswerIndex);
+            }
+        } else if (answerObject instanceof AbstractObject) {
+            params[1] = answerObject;
+            params[2] = ((AbstractObject)answerObject).getLocatorURI();
+        }
+        return params;
+    }
+
+    /**
+     * Internal method that prints the last operation answer to the output.
+     * 
+     * @param subAnswerIndex the index of the sub-answer to display (if <tt>null</tt> the whole answer is used)
+     * @param out a stream where the application writes information for the user
+     * @param args additional optional arguments for the display
+     * @param argIndex the index of the first optional argument
+     * @return <tt>true</tt> if the method completes successfully, otherwise <tt>false</tt>
+     */  
+    private boolean operationAnswer(Integer subAnswerIndex, PrintStream out, int argIndex, String[] args) {
+        QueryOperation<?> operation;
+        try {
+            operation = (QueryOperation<?>)lastOperation;
+        } catch (ClassCastException ignore) {
+            operation = null;
+        }
+        if (operation == null) {
+            out.println("The operationAnswer method must be called after some QueryOperation was executed");
+            return false;
+        }
+
+        // The next optional argument is the type of output (defaults to All)
+        String answerFormatString = (args.length > argIndex && args[argIndex].length() > 0) ? args[argIndex] : "All";
+        argIndex++;
+
+        // The next optional argument is the separator (defaults to newline)
+        String separator = (args.length > argIndex) ? args[argIndex] : System.getProperty("line.separator");
+        argIndex++;
+
+        // The next optional argument is a locale (defaults to system default locale)
+        Locale locale = (args.length > argIndex) ? new Locale(args[argIndex]) : Locale.getDefault();
+        argIndex++;
+
+        // The next optional argument is the maximal number of results to display (all results are displayed if not specified)
+        int maxCount;
+        try {
+            maxCount = retrieveIntArgument(args, argIndex, Integer.MAX_VALUE, 0, Integer.MAX_VALUE);
+            argIndex++;
+        } catch (NumberFormatException e) {
+            out.println("Invalid number of objects to display: " + args[argIndex]);
+            return false;
+        }
+
+        // The next optional argument is the number results to skip before the actual answer is displayed (defaults to zero)
+        int skipCount;
+        try {
+            skipCount = retrieveIntArgument(args, argIndex, 0, 0, Integer.MAX_VALUE);
+            argIndex++;
+        } catch (NumberFormatException e) {
+            out.println("Invalid number of objects to skip: " + args[argIndex]);
+            return false;
+        }
+
+        // Prepare message format for the output
+        MessageFormat answerFormat;
+        switch (Character.toUpperCase(answerFormatString.charAt(0))) {
+            case 'A':
+                answerFormat = new MessageFormat("{0}", locale);
+                break;
+            case 'O':
+                answerFormat = new MessageFormat("{1}", locale);
+                break;
+            case 'L':
+                answerFormat = new MessageFormat("{2}", locale);
+                break;
+            case 'D':
+                answerFormat = new MessageFormat("{3}: {2}", locale);
+                break;
+            case 'S':
+                answerFormat = new MessageFormat("{2}: {3}", locale);
+                break;
+            case 'M':
+                answerFormat = new MessageFormat("{2}: {4}", locale);
+                break;
+            case 'W':
+                out.println("Use operationAnswerRawObjects method instead of operationAnswer to print raw objects");
+                return false;
+            default:
+                answerFormat = new MessageFormat(answerFormatString, locale);
+                break;
+        }
+
+        // Display output
+        Iterator<?> answerIterator = subAnswerIndex != null ? operation.getSubAnswer(subAnswerIndex.intValue()) : operation.getAnswer();
+        while (skipCount-- > 0 && answerIterator.hasNext())
+            answerIterator.next();
+        while (answerIterator.hasNext() && maxCount-- > 0) {
+            Object[] parsedAnswerObject = parseAnswerObject(answerIterator.next(), subAnswerIndex);
+            out.print(answerFormat.format(parsedAnswerObject));
+            if (answerIterator.hasNext() && maxCount > 0)
+                out.print(separator);
+        }
+        out.println();
+
+        return true;
+    }
+
+    /**
+     * Show the answer of the last executed query operation.
+     * Specifically, the information about the operation created by last call to
+     * {@link #operationExecute} or {@link #operationBgExecute} is shown. Note that
+     * the operation might be still running if the {@link #operationBgExecute} was
+     * used and thus the results might not be complete. Use {@link #operationWaitBg}
+     * to wait for background operations to finish.
+     * <p>
+     * If the last operation was not {@link messif.operations.QueryOperation query} operation,
+     * this method will fail.
+     * </p>
+     * <p>
+     * The following optional arguments are accepted:
+     *   <ul>
+     *     <li>result formating type (defaults to All) can be
+     *       <ul>
+     *          <li>All = display everything,</li>
+     *          <li>Objects = displays just objects,</li>
+     *          <li>Locators = display just locators,</li>
+     *          <li>DistanceLocators = display format "distance: locator",</li>
+     *          <li>SwappedDistanceLocators = display format "locator: distance",</li>
+     *          <li>anything else will be treated as {@link MessageFormat} with five arguments containing:
+     *              the given answer object as-is,
+     *              the {@link AbstractObject} from the answer object,
+     *              the {@link AbstractObject#getLocatorURI() locator} of the {@link AbstractObject},
+     *              the distance.</li>
+     *       </ul>
+     *     </li>
+     *     <li>results separator (defaults to newline)</li>
+     *     <li>language locale code for formating (defaults to system language)</li>
+     *     <li>number of results to display (defaults to all)</li>
+     *     <li>number of results to skip from the beginning (defaults to 0)</li>
+     *   </ul>
+     * </p>
+     * 
+     * <p>
+     * Example of usage:
+     * <pre>
+     * MESSIF &gt;&gt;&gt; operationAnswer DistanceLocators , en
+     * </pre>
+     * </p>
+     * 
+     * @param out a stream where the application writes information for the user
+     * @param args display separator for the list of objects and type of the display
+     * @return <tt>true</tt> if the method completes successfully, otherwise <tt>false</tt>
+     */  
+    @ExecutableMethod(description = "list objects retrieved by the last executed query operation", arguments = {"objects separator (not required)", "display All/Objects/Locators/DistanceLocators/SLocatorsDistance (defaults to All)", "number of results to display (defaults to all)", "number of results to skip (defaults to 0)"})
+    public boolean operationAnswer(PrintStream out, String... args) {
+        return operationAnswer(null, out, 1, args);
+    }
+
+    /**
+     * Show the sub-answer of the last executed query operation if possible.
+     * Specifically, the information about the operation created by last call to
+     * {@link #operationExecute} or {@link #operationBgExecute} is shown. Note that
+     * the operation might be still running if the {@link #operationBgExecute} was
+     * used and thus the results might not be complete. Use {@link #operationWaitBg}
+     * to wait for background operations to finish.
+     * <p>
+     * If the last operation was not {@link messif.operations.QueryOperation query} operation,
+     * this method will fail.
+     * </p>
+     * <p>
+     * The following arguments are accepted:
+     *   <ul>
+     *     <li>zero-based index of the sub-answer to show (required argument)</li>
+     *     <li>result formating type (defaults to All) can be
+     *       <ul>
+     *          <li>All = display everything,</li>
+     *          <li>Objects = displays just objects,</li>
+     *          <li>Locators = display just locators,</li>
+     *          <li>DistanceLocators = display format "distance: locator",</li>
+     *          <li>SwappedDistanceLocators = display format "locator: distance",</li>
+     *          <li>MetaObjectLocatorDistances = display format "locator: metaobject-subdistance",</li>
+     *          <li>anything else will be treated as {@link MessageFormat} with five arguments containing:
+     *              the given answer object as-is,
+     *              the {@link AbstractObject} from the answer object,
+     *              the {@link AbstractObject#getLocatorURI() locator} of the {@link AbstractObject},
+     *              the distance,
+     *              the respective sub-distance if the meta-object distances were stored.</li>
+     *       </ul>
+     *     </li>
+     *     <li>results separator (defaults to newline)</li>
+     *     <li>language locale code for formating (defaults to system language)</li>
+     *     <li>number of results to display (defaults to all)</li>
+     *     <li>number of results to skip from the beginning (defaults to 0)</li>
+     *   </ul>
+     * </p>
+     * 
+     * <p>
+     * Example of usage:
+     * <pre>
+     * MESSIF &gt;&gt;&gt; operationSubAnswer 1 Locators
+     * </pre>
+     * </p>
+     * 
+     * @param out a stream where the application writes information for the user
+     * @param args sub-answer index, display separator for the list of objects, and type of the display
+     * @return <tt>true</tt> if the method completes successfully, otherwise <tt>false</tt>
+     */  
+    @ExecutableMethod(description = "list sub-answer objects retrieved by the last executed query operation", arguments = {"sub-answer index to show", "objects separator (not required)", "display All/Objects/Locators/DistanceLocators/SLocatorsDistance (defaults to All)", "number of results to display (defaults to all)", "number of results to skip (defaults to 0)"})
+    public boolean operationSubAnswer(PrintStream out, String... args) {
+        Integer subAnswerIndex;
+        try {
+            subAnswerIndex = Integer.valueOf(args[1]);
+        } catch (Exception e) {
+            out.println("Error reading sub-answer index from the first argument");
+            return false;
+        }
+        return operationAnswer(subAnswerIndex, out, 2, args);
+    }
+
+    /**
+     * Write the raw objects (using {@link LocalAbstractObject#write}) from the answer of the last executed query operation.
+     * Specifically, the answer of the operation created by last call to
+     * {@link #operationExecute} or {@link #operationBgExecute} is written.
+     * Note that the operation might be still running if the {@link #operationBgExecute} was
+     * used and thus the results might not be complete. Use {@link #operationWaitBg}
+     * to wait for background operations to finish.
+     * <p>
+     * If the last operation was not {@link messif.operations.QueryOperation query} operation,
+     * this method will fail.
+     * </p>
+     * 
+     * <p>
+     * Example of usage:
+     * <pre>
+     * MESSIF &gt;&gt;&gt; operationAnswerRawObjects
+     * </pre>
+     * </p>
+     * 
+     * @param out a stream where the application writes information for the user
+     * @param args no arguments required
+     * @return <tt>true</tt> if the method completes successfully, otherwise <tt>false</tt>
+     * @throws IOException if some of the objects failed to write themselves to output
+     * @throws ClassCastException if the operation did not provide {@link LocalAbstractObject}s in its answer
+     */  
+    @ExecutableMethod(description = "list sub-answer objects retrieved by the last executed query operation", arguments = {"sub-answer index to show", "objects separator (not required)", "display All/Objects/Locators/DistanceLocators/SLocatorsDistance (defaults to All)", "number of results to display (defaults to all)", "number of results to skip (defaults to 0)"})
+    public boolean operationAnswerRawObjects(PrintStream out, String... args) throws IOException, ClassCastException {
+        Iterator<AbstractObject> it;
+        try {
+            it = ((QueryOperation<?>)lastOperation).getAnswerObjects();
+        } catch (Exception ignore) {
+            out.println("The operationAnswerRawObjects method must be called after some QueryOperation was executed");
+            return false;
+        }
+        while (it.hasNext()) {
+            ((LocalAbstractObject)it.next()).write(out);
+        }
+        return true;
+    }
+
+
+    //****************** Direct algoritm methods execution ******************//
+
+    /**
+     * Directly execute a method of the running algorithm.
+     * The method name and its arguments must be provided.
+     * Only {@link messif.utility.Convert#stringToType convertible} types can
+     * be passed as arguments and if there are several methods with the same name,
+     * the first one that matches the number of arguments is selected.
+     * 
+     * <p>
+     * Example of usage:
+     * <pre>
+     * MESSIF &gt;&gt;&gt; methodExecute mySpecialAlgorithmMethod 1 false string_string
+     * </pre>
+     * </p>
+     * 
+     * @param out a stream where the application writes information for the user
+     * @param args method name followed by the values for its arguments
+     * @return <tt>true</tt> if the method completes successfully, otherwise <tt>false</tt>
+     */
+    @ExecutableMethod(description = "directly execute a method of the running algorithm", arguments = {"method name", "arguments for the method ..."})
+    public boolean methodExecute(PrintStream out, String... args) {
+        if (algorithm == null) {
+            out.println("No running algorithm is selected");
+            return false;
+        }
+        if (args.length < 2) {
+            out.println("methodExecute requires at least the method name (see 'help methodExecute')");
+            return false;
+        }
+
+        try {
+            Object rtv = algorithm.executeMethodWithStringArguments(args, 1, namedInstances);
+            if (rtv != null)
+                out.println(rtv);
+            return true;
+        } catch (NoSuchInstantiatorException e) {
+            out.println("Method '" + args[1] + "' with " + (args.length - 2) + " arguments was not found in algorithm");
+            return false;
+        } catch (Exception e) {
+            logException(e);
+            out.println(e.toString());
+            return false;
+        }
+    }
+
+
+    //****************** Statistics command functions ******************//
+
+    /**
+     * Disable (or enable) gathering of statistics.
+     * If passed without parameters, statistics are disabled, so the other
+     * statistic methods are useless.
+     * If <tt>false</tt> is passed as parameter, statistics are enabled again.
+     * By default, statistics are enabled when application starts.
+     * 
+     * <p>
+     * Example of usage:
+     * <pre>
+     * MESSIF &gt;&gt;&gt; statisticsDisable false
+     * </pre>
+     * </p>
+     * 
+     * @param out a stream where the application writes information for the user
+     * @param args flag whether to disable (true) or enable (false) the statistics
+     * @return <tt>true</tt> if the method completes successfully, otherwise <tt>false</tt>
+     */ 
+    @ExecutableMethod(description = "enable/disable statistics - if disabled, all statistics are useless", arguments = { "false to enable statistics (not required)" })
+    public boolean statisticsDisable(PrintStream out, String... args) {
+        if (args.length <= 1 || Boolean.parseBoolean(args[1]))
+            Statistics.disableGlobally();
+        else Statistics.enableGlobally();
+        return true;
+    }
+
+    /**
+     * Print all global statistics.
+     * Statistics are shown as <code>name: value</code>.
+     * <p>
+     * Three optional arguments are accepted:
+     *   <ul>
+     *     <li>regular expression applied on names as a filter</li>
+     *     <li>separator of statistics (defaults to newline)</li>
+     *     <li>separator appended after printed statistics (defaults to newline)</li>
+     *   </ul>
+     * </p>
+     * <p>
+     * Example of usage:
+     * To print statistics comma-separated, use:
+     * <pre>
+     * MESSIF &gt;&gt;&gt; statisticsGlobal DistanceComputations.* ,
+     * </pre>
+     * To avoid appending newline and append comma, use:
+     * <pre>
+     * MESSIF &gt;&gt;&gt; statisticsGlobal DistanceComputations.* , ,
+     * </pre>
+     * </p>
+     * 
+     * @param out a stream where the application writes information for the user
+     * @param args regular expression to match statistic names and the display separators for the statistic values
+     * @return <tt>true</tt> if the method completes successfully, otherwise <tt>false</tt>
+     */ 
+    @ExecutableMethod(description = "show global statistics", arguments = { "statistic name regexp (not required)", "separator of statistics (not required)", "final separator (not required)" })
+    public boolean statisticsGlobal(PrintStream out, String... args) {
+        if (args.length >= 3) {
+            String stats = Statistics.printStatistics(args[1], args[2]);
+            if (args.length >= 4) {
+                out.print(stats);
+                out.print(args[3]);
+            } else
+                out.println(stats);
+        } else if (args.length >= 2)
+            out.println(Statistics.printStatistics(args[1]));
+        else out.println(Statistics.printStatistics());
+        return true;
+    }
+
+    /**
+     * Gets a value from a global statistic.
+     * If the global statistic does not exist, a new one is created.
+     * <p>
+     * Two arguments are required:
+     *   <ul>
+     *     <li>the name of the statistic</li>
+     *     <li>the class of the statistic</li>
+     *   </ul>
+     * </p>
+     * <p>
+     * Example of usage:
+     * <pre>
+     * MESSIF &gt;&gt;&gt; statisticsGlobalGet DistanceComputations messif.statistics.StatisticCounter
+     * </pre>
+     * </p>
+     *
+     * @param out a stream where the application writes information for the user
+     * @param args the name and class of the global statistic
+     * @return <tt>true</tt> if the method completes successfully, otherwise <tt>false</tt>
+     */
+    @ExecutableMethod(description = "get/create global statistic", arguments = { "statistic name", "statistic class" })
+    public boolean statisticsGlobalGet(PrintStream out, String... args) {
+        try {
+            @SuppressWarnings("unchecked")
+            Class<Statistics<?>> statClass = (Class)Convert.getClassForName(args[2], Statistics.class);
+            out.println(Statistics.getStatistics(args[1], statClass));
+        } catch (Exception e) {
+            out.println("Cannot get global statistics: " + e);
+            return false;
+        }
+        return true;
+    }
+
+    /**
+     * Reset all global statistics.
+     * An optional parameter is a regular expression applied on names as a filter.
+     * 
+     * <p>
+     * Example of usage:
+     * <pre>
+     * MESSIF &gt;&gt;&gt; statisticsResetGlobal DistanceComputations
+     * </pre>
+     * </p>
+     * 
+     * @param out a stream where the application writes information for the user
+     * @param args regular expression to match statistic names
+     * @return <tt>true</tt> if the method completes successfully, otherwise <tt>false</tt>
+     */
+    @ExecutableMethod(description = "reset global statistics", arguments = { "statistic name regexp (not required)" })
+    public boolean statisticsResetGlobal(PrintStream out, String... args) {
+        if (args.length > 1)
+            Statistics.resetStatistics(args[1]);
+        else Statistics.resetStatistics();
+        return true;
+    }
+
+    /**
+     * Print statistics gathered by the last executed operation.
+     * Only the {@link messif.statistics.Statistics#bindTo bound} statistics are
+     * reported. Usually, algorithms bind the relevant statistics automatically, but
+     * it can be done explicitely using the {@link #statisticsSetAutoBinding} method.
+     * Statistics are shown as <code>name: value</code>.
+     * <p>
+     * Three optional arguments are accepted:
+     *   <ul>
+     *     <li>regular expression applied on names as a filter</li>
+     *     <li>separator of statistics (defaults to newline)</li>
+     *     <li>separator appended after printed statistics (defaults to newline)</li>
+     *   </ul>
+     * </p>
+     * <p>
+     * Example of usage:
+     * To print statistics comma-separated, use:
+     * <pre>
+     * MESSIF &gt;&gt;&gt; statisticsLastOperation DistanceComputations.* ,
+     * </pre>
+     * To avoid appending newline and append comma, use:
+     * <pre>
+     * MESSIF &gt;&gt;&gt; statisticsLastOperation DistanceComputations.* , ,
+     * </pre>
+     * </p>
+     * 
+     * @param out a stream where the application writes information for the user
+     * @param args regular expression to match statistic names and the display separators for the statistic values
+     * @return <tt>true</tt> if the method completes successfully, otherwise <tt>false</tt>
+     */ 
+    @ExecutableMethod(description = "show last operation statistics", arguments = { "statistic name regexp (not required)", "separator of statistics (not required)", "separator appended after printed statistics (defaults to newline)"})
+    public boolean statisticsLastOperation(PrintStream out, String... args) {
+        if (args.length >= 3) {
+            String stats = algorithm.getOperationStatistics().printStatistics(args[1], args[2]);
+            if (args.length >= 4) {
+                out.print(stats);
+                out.print(args[3]);
+            } else {
+                out.println(stats);
+            }
+        } else if (args.length >= 2) {
+            out.println(algorithm.getOperationStatistics().printStatistics(args[1]));
+        } else {
+            out.println(algorithm.getOperationStatistics().printStatistics());
+        }
+        return true;
+    }
+
+    /**
+     * Regular expression on global statistics' names that are bound for each executed operation.
+     * A required argument sets the regular expression applied on names as a filter.
+     * If the passed argument is <tt>null</tt>, the autobinding is disabled.
+     * 
+     * <p>
+     * Example of usage:
+     * <pre>
+     * MESSIF &gt;&gt;&gt; statisticsSetAutoBinding .*
+     * </pre>
+     * </p>
+     * 
+     * @param out a stream where the application writes information for the user
+     * @param args regular expression to match statistic names to bind
+     * @return <tt>true</tt> if the method completes successfully, otherwise <tt>false</tt>
+     */ 
+    @ExecutableMethod(description = "set auto binding operation statistics to global ones", arguments = { "statistic name regexp (if null, auto binding is disabled)" })
+    public boolean statisticsSetAutoBinding(PrintStream out, String... args) {
+        if (args.length >= 2)
+            bindOperationStatsRegexp = args[1];
+        else bindOperationStatsRegexp = null;
+        return true;
+    }
+
+
+    //****************** Object stream command functions ******************//
+
+    /**
+     * Open a named stream which allows to read {@link LocalAbstractObject objects} from a file.
+     * The first required argument specifies a file name from which to open the stream.
+     * The second required argument gives a fully-qualified name of the stored {@link LocalAbstractObject object class}.
+     * The third required argument is a name under which the stream is opened.
+     * 
+     * <p>
+     * If the name (third argument) is then specified in place where {@link LocalAbstractObject}
+     * is argument required, the next object is read from the stream and used as the argument's value.
+     * </p>
+     * 
+     * <p>
+     * Example of usage:
+     * <pre>
+     * MESSIF &gt;&gt;&gt; objectStreamOpen /my/data/file.xx messif.objects.impl.ObjectByteVectorL1 my_data
+     * MESSIF &gt;&gt;&gt; operationExecute messif.operations.query.RangeQueryOperation my_data 1.3
+     * MESSIF &gt;&gt;&gt; operationExecute messif.operations.query.kNNQueryOperation my_data 10
+     * </pre>
+     * 
+     * Note that the first two objects are read from the stream file /my/data/file.xx, first is used
+     * as a query object for the range query, the second is used in the k-NN query.
+     * 
+     * A second example with a special class that requires some additional constructor parameters:
+     * <pre>
+     * public class MyClass {
+     *     public MyClass(BufferedReader stream, int value, String text) {
+     *         ... construct object from the stream ...
+     *     }
+     * }
+     * MESSIF &gt;&gt;&gt; objectStreamOpen /my/data/file.xx MyClass other_data 10 string_value
+     * </pre>
+     * </p>
+     * 
+     * @param out a stream where the application writes information for the user
+     * @param args file name to read from,
+     *             class name of objects to be read from the file,
+     *             optional name of the object stream,
+     *             optional additional arguments for the object constructor
+     * @return <tt>true</tt> if the method completes successfully, otherwise <tt>false</tt>
+     */
+    @ExecutableMethod(description = "create new stream of LocalAbstractObjects", arguments = { "filename", "class of objects in the stream", "name of the stream", "additional arguments for the object constructor (optional)" })
+    public boolean objectStreamOpen(PrintStream out, String... args) {
+        if (args.length < 4) {
+            out.println("objectStreamOpen requires a filename, object class and name (see 'help objectStreamOpen')");
+            return false;
+        }
+        try {
+            // Build collection of additional arguments
+            List<String> additionalArgs;
+            if (args.length > 4) {
+                additionalArgs = new ArrayList<String>();
+                for (int i = 4; i < args.length; i++)
+                    additionalArgs.add(args[i]);
+            } else {
+                additionalArgs = null;
+            }
+
+            // Store new stream into stream registry
+            if (namedInstances.put(
+                args[3],
+                new StreamGenericAbstractObjectIterator<LocalAbstractObject>(
+                    Convert.getClassForName(args[2], LocalAbstractObject.class),
+                    args[1],
+                    namedInstances,
+                    additionalArgs
+                )
+            ) != null)
+                out.println("Previously opened stream changed to a new file");
+            return true;
+        } catch (IOException e) {
+            out.println(e.toString());
+            return false;
+        } catch (ClassNotFoundException e) {
+            out.println(e.toString());
+            return false;
+        }
+    }
+
+    /**
+     * Sets a value of additional constructor parameter of an opened object stream.
+     * See {@link #objectStreamOpen} method for explanation of the concept of 
+     * additional constructor parameters.
+     * This method requires three arguments:
+     * <ul>
+     *   <li>the name of the stream the name of which to change,</li>
+     *   <li>the the new value for the parameter,</li>
+     *   <li>the constructor parameter index to change (zero-based).</li>
+     * </ul>
+     * The third argument is optional. If not specified, <tt>0</tt> is assumed.
+     * 
+     * <p>
+     * Example of usage:
+     * <pre>
+     * MESSIF &gt;&gt;&gt; objectStreamSetParameter other_data new_string_value 1
+     * </pre>
+     * </p>
+     * 
+     * @param out a stream where the application writes information for the user
+     * @param args name of the object stream, new parameter value to object's contructor, and zero-based index of the parameter
+     * @return <tt>true</tt> if the method completes successfully, otherwise <tt>false</tt>
+     */
+    @ExecutableMethod(description = "set parameter of objects' constructor", arguments = { "name of the stream", "parameter value", "index of parameter (not required -- zero if not given)" })
+    public boolean objectStreamSetParameter(PrintStream out, String... args) {
+        if (args.length < 3) {
+            out.println("objectStreamSetParameter requires a stream name and parameter value (see 'help objectStreamSetParameter')");
+            return false;
+        }
+        AbstractStreamObjectIterator<?> objectStream = (AbstractStreamObjectIterator<?>)namedInstances.get(args[1]);
+        if (objectStream != null) 
+            try {
+                // Set parameter
+                objectStream.setConstructorParameterFromString((args.length > 3)?Integer.parseInt(args[3]):0, args[2], namedInstances);
+                return true;
+            } catch (IndexOutOfBoundsException e) {
+                out.println(e.toString());
+            } catch (IllegalArgumentException e) {
+                out.println(e.toString());
+            } catch (InstantiationException e) {
+                out.println(e.toString());
+            }
+        else
+            out.print("Stream '" + args[1] + "' is not opened");
+        return false;
+
+    }
+
+    /**
+     * Closes a named object stream.
+     * An argument specifying the name of the stream to close is required.
+     * 
+     * <p>
+     * Example of usage:
+     * <pre>
+     * MESSIF &gt;&gt;&gt; objectStreamClose my_data
+     * </pre>
+     * </p>
+     * 
+     * @param out a stream where the application writes information for the user
+     * @param args name of an opened object stream
+     * @return <tt>true</tt> if the method completes successfully, otherwise <tt>false</tt>
+     */
+    @ExecutableMethod(description = "close a stream of LocalAbstractObjects", arguments = { "name of the stream" })
+    public boolean objectStreamClose(PrintStream out, String... args) {
+        return namedInstanceRemove(out, args);
+    }
+
+    /**
+     * Resets a named object stream. It means that the objects are read from
+     * the beginning of the stream's file again.
+     * An argument specifying the name of the stream to reset is required.
+     * 
+     * <p>
+     * Example of usage:
+     * <pre>
+     * MESSIF &gt;&gt;&gt; objectStreamReset my_data
+     * </pre>
+     * </p>
+     * 
+     * @param out a stream where the application writes information for the user
+     * @param args name of an opened object stream
+     * @return <tt>true</tt> if the method completes successfully, otherwise <tt>false</tt>
+     */
+    @ExecutableMethod(description = "reset an AbstractObjectStream stream to read objects from the beginning", arguments = { "name of the stream" })
+    public boolean objectStreamReset(PrintStream out, String... args) {
+        if (args.length < 2) {
+            out.println("objectStreamReset requires a stream name (see 'help objectStreamReset')");
+            return false;
+        }
+        AbstractStreamObjectIterator<?> objectStream = (AbstractStreamObjectIterator<?>)namedInstances.get(args[1]);
+        if (objectStream != null) 
+            try {
+                // Reset the returned stream
+                objectStream.reset();
+                return true;
+            } catch (IOException e) {
+                out.println(e.toString());
+            }
+        else out.print("Stream '" + args[1] + "' is not opened");
+        return false;
+    }
+
+
+    //****************** Property file ******************//
+
+    /**
+     * Creates a new named properties.
+     * The first required argument specifies the name from which to load the properties.
+     * The second required argument specifies the name for the properties instance that can be used in other methods.
+     * The third optional argument specifies a prefix of keys that the create properties will be restricted to (defaults to <tt>null</tt>).
+     * The fourth optional argument specifies a hashtable of variables that will be replaced in the property values (defaults to <tt>null</tt>).
+     * <p>
+     * Example of usage:
+     * <pre>
+     * MESSIF &gt;&gt;&gt; propertiesOpen someparameters.cf my_props begins_with_this host=localhost,port=1000
+     * </pre>
+     * </p>
+     *
+     * @param out a stream where the application writes information for the user
+     * @param args the property file, the new name, the restrict prefix (not required) and the variables (not required)
+     * @return <tt>true</tt> if the method completes successfully, otherwise <tt>false</tt>
+     */
+    @ExecutableMethod(description = "opens a new named property file", arguments = { "property file", "new name", "restrict prefix (not required)", "variables (not required)" })
+    public boolean propertiesOpen(PrintStream out, String... args) {
+        return propertiesOpen(out, args[1], args[2], (args.length > 3)?args[3]:null, (args.length > 4)?Convert.stringToMap(args[4]):null);
+    }
+
+    /**
+     * Internal method for propertiesOpen.
+     * @param out a stream where the application writes information for the user
+     * @param fileName the property file
+     * @param name the name for the instance
+     * @param prefix the restrict prefix
+     * @param variables the map of variables
+     * @return <tt>true</tt> if the method completes successfully, otherwise <tt>false</tt>
+     */
+    private boolean propertiesOpen(PrintStream out, String fileName, String name, String prefix, Map<String, String> variables) {
+        try {
+            ExtendedProperties properties = new ExtendedProperties();
+            properties.load(new FileInputStream(fileName));
+            if (prefix != null || variables != null)
+                properties = ExtendedProperties.restrictProperties(properties, prefix, variables);
+            if (namedInstances.put(name, properties) != null)
+                out.println("Previous named instance changed to a new one");
+            return true;
+        } catch (IOException e) {
+            out.println("Cannot read properties: " + e);
+            return false;
+        }
+    }
+
+    /**
+     * Creates a new named instance of properties from the values of configuration file.
+     * Note that this method is not available from the command line interface.
+     * This action does not have .parameter.#no syntax, but every value passed as
+     * with this action name will be stored in the created properties.
+     * 
+     * <p>
+     * Example of usage:
+     * <pre>
+     * myProps = propertiesCreate
+     * myProps.propName1 = propValue1
+     * myProps.propName2 = propValue2
+     * </pre>
+     * </p>
+     * This configuration file action will create (or replace) a named instance called "myProps"
+     * with a {@link ExtendedProperties} instance that will contain properties "propName1" and
+     * "propName2" with values "propValue1" and "propValue2" respectively.
+     * 
+     * @param out a stream where the application writes information for the user
+     * @param inputProperties the properties to copy from
+     * @param name the name for the instance
+     * @param prefix the restrict prefix
+     * @param variables the map of variables
+     * @return <tt>true</tt> if the method completes successfully, otherwise <tt>false</tt>
+     */
+    private boolean propertiesCreate(PrintStream out, Properties inputProperties, String name, String prefix, Map<String, String> variables) {
+        ExtendedProperties properties = ExtendedProperties.restrictProperties(inputProperties, prefix, variables);
+        if (namedInstances.put(name, properties) != null)
+            out.println("Previous named instance changed to a new one");
+        return true;
+    }
+
+
+    //****************** Named instances ******************//
+
+    /**
+     * Returns the stored named instance with the given name.
+     * @param name the name of the instance to get
+     * @return the stored named instance or <tt>null</tt>
+     */
+    protected final Object getNamedInstance(String name) {
+        return namedInstances.get(name);
+    }
+
+    /**
+     * Add the given named instance to the internal storage.
+     * @param name the name of the instance to add
+     * @param instance the instance to add
+     * @param replace flag whether to replace existing instance with the given one (<tt>true</tt>) or not
+     * @return <tt>true</tt> if the instance was successfully added or <tt>false</tt> if there was an instance with this name and replace was <tt>false</tt>
+     */
+    protected final boolean addNamedInstance(String name, Object instance, boolean replace) {
+        if (!replace && namedInstances.containsKey(name))
+            return false;
+        namedInstances.put(name, instance);
+        return true;
+    }
+
+    /**
+     * Creates a new named instance.
+     * An argument specifying the signature of a constructor, a factory method or a static field
+     * is required. Additional argument specifies the name for the instance (defaults to
+     * name of the action where this is specified). If the instance already exists,
+     * this method fails (use {@link #namedInstanceReplace namedInstanceReplace} instead.
+     *
+     * <p>
+     * Example of usage for constructor, factory method and static field:
+     * <pre>
+     * MESSIF &gt;&gt;&gt; namedInstanceAdd messif.objects.impl.ObjectByteVectorL1(1,2,3,4,5,6,7,8,9,10) my_object
+     * MESSIF &gt;&gt;&gt; namedInstanceAdd messif.utility.ExtendedProperties.getProperties(someparameters.cf) my_props
+     * MESSIF &gt;&gt;&gt; namedInstanceAdd messif.buckets.index.LocalAbstractObjectOrder.locatorToLocalObjectComparator my_comparator
+     * </pre>
+     * </p>
+     *
+     * @param out a stream where the application writes information for the user
+     * @param args the instance constructor, factory method or static field signature and the name to register
+     * @return <tt>true</tt> if the method completes successfully, otherwise <tt>false</tt>
+     * @throws InvocationTargetException if there was an error while creating a named instance
+     */
+    @ExecutableMethod(description = "creates a new named instance", arguments = { "instance constructor, factory method or static field signature", "name to register"})
+    public boolean namedInstanceAdd(PrintStream out, String... args) throws InvocationTargetException {
+        if (args.length <= 2) {
+            out.println("Two arguments (signature and instance name) are required for namedInstanceAdd");
+            return false;
+        }
+        if (namedInstances.containsKey(args[2])) {
+            out.println("Named instance '" + args[2] + "' already exists");
+            return false;
+        } else {
+            return namedInstanceReplace(out, args);
+        }
+    }
+
+    /**
+     * Creates a new named instance or replaces an old one.
+     * An argument specifying the signature of a constructor, a factory method or a static field
+     * is required. Additional argument specifies the name for the instance (defaults to
+     * name of the action where this is specified).
+     * <p>
+     * Example of usage for constructor, factory method and static field:
+     * <pre>
+     * MESSIF &gt;&gt;&gt; namedInstanceReplace messif.objects.impl.ObjectByteVectorL1(1,2,3,4,5,6,7,8,9,10) my_object
+     * MESSIF &gt;&gt;&gt; namedInstanceReplace messif.utility.ExtendedProperties.getProperties(someparameters.cf) my_props
+     * MESSIF &gt;&gt;&gt; namedInstanceReplace messif.buckets.index.LocalAbstractObjectOrder.locatorToLocalObjectComparator my_comparator
+     * </pre>
+     * </p>
+     *
+     * @param out a stream where the application writes information for the user
+     * @param args the instance constructor, factory method or static field signature and the name to register
+     * @return <tt>true</tt> if the method completes successfully, otherwise <tt>false</tt>
+     * @throws InvocationTargetException if there was an error while creating a named instance
+     */
+    @ExecutableMethod(description = "creates a new named instance or replaces old one", arguments = { "instance constructor, factory method or static field signature", "name to register"})
+    public boolean namedInstanceReplace(PrintStream out, String... args) throws InvocationTargetException {
+        if (args.length <= 2) {
+            out.println("Two arguments (signature and instance name) are required for namedInstanceReplace");
+            return false;
+        }
+            
+        try {
+            Object instance = InstantiatorSignature.createInstanceWithStringArgs(args[1], Object.class, namedInstances);
+            namedInstances.put(args[2], instance);
+            return true;
+        } catch (NoSuchInstantiatorException e) {
+            out.println("Error creating named instance for " + args[1] + ": " + e);
+            return false;
+        }
+    }
+
+    /**
+     * Prints the list of all named instances.
+     * <p>
+     * Example of usage:
+     * <pre>
+     * MESSIF &gt;&gt;&gt; namedInstanceList
+     * </pre>
+     * </p>
+     * 
+     * @param out a stream where the application writes information for the user
+     * @param args no arguments required
+     * @return <tt>true</tt> if the method completes successfully, otherwise <tt>false</tt>
+     */
+    @ExecutableMethod(description = "list all named instances", arguments = {})
+    public boolean namedInstanceList(PrintStream out, String... args) {
+        for(Map.Entry<String, Object> entry : namedInstances.entrySet())
+            out.println(entry);
+        return true;
+    }
+
+    /**
+     * Removes a named instances.
+     * An argument specifying the name of the instance to remove is required.
+     *
+     * <p>
+     * Example of usage:
+     * <pre>
+     * MESSIF &gt;&gt;&gt; namedInstanceRemove my_object
+     * </pre>
+     * </p>
+     *
+     * @param out a stream where the application writes information for the user
+     * @param args the name of the instance to remove
+     * @return <tt>true</tt> if the method completes successfully, otherwise <tt>false</tt>
+     */
+    @ExecutableMethod(description = "removes a named instance", arguments = { "name of the instance" })
+    public boolean namedInstanceRemove(PrintStream out, String... args) {
+        Object instance = namedInstances.remove(args[1]);
+        if (instance != null) {
+            // Try to close the instance
+            if (instance instanceof Closeable) {
+                try {
+                    ((Closeable)instance).close();
+                } catch (IOException e) {
+                    out.println("Error closing named instance: " + e.toString());
+                    return false;
+                }
+
+            // Try to clear the instance
+            } else if (instance instanceof Clearable) {
+                ((Clearable)instance).clearSurplusData();
+            }
+        } else {
+            out.print("There is no instance with name '" + args[1] + "'");
+        }
+        return true;
+    }
+
+    /**
+     * Prints the value of a named instance.
+     * An argument specifying the name of the instance to print is required.
+     * Note that the argument also accepts a named instance invocation using the same
+     * syntax as for {@link #namedInstanceReplace(java.io.PrintStream, java.lang.String[])}.
+     *
+     * <p>
+     * Example of usage:
+     * <pre>
+     * MESSIF &gt;&gt;&gt; namedInstanceEcho my_object
+     * </pre>
+     * </p>
+     *
+     * @param out a stream where the application writes information for the user
+     * @param args the name of the instance to print
+     * @return <tt>true</tt> if the method completes successfully, otherwise <tt>false</tt>
+     * @throws InvocationTargetException if there was an error while printing a named instance
+     */
+    @ExecutableMethod(description = "prints the value of a named instance", arguments = { "name of the instance" })
+    public boolean namedInstanceEcho(PrintStream out, String... args) throws InvocationTargetException {
+        if (args.length <= 1) {
+            out.println("The argument with the instance name is required for namedInstanceEcho");
+            return false;
+        }
+
+        try {
+            Object value = namedInstances.get(args[1]);
+            if (value == null) // Named instance not accessed directly, try instantiation
+                value = InstantiatorSignature.createInstanceWithStringArgs(args[1], Object.class, namedInstances);
+            out.println(Convert.expandReferencedInstances(value));
+            return true;
+        } catch (NoSuchInstantiatorException e) {
+            out.println("Error creating named instance for " + args[1] + ": " + e);
+            return false;
+        }
+        
+    }
+
+    /**
+     * Creates a new named instance from an object serialized in a file.
+     * An argument specifying the file from which to read the instance is required.
+     * Additional argument specifies the name for the instance (defaults to
+     * name of the action where this is specified).
+     * <p>
+     * Example of usage:
+     * <pre>
+     * MESSIF &gt;&gt;&gt; namedInstanceRestore path/to/serialized/object.bin my_object
+     * </pre>
+     * </p>
+     *
+     * @param out a stream where the application writes information for the user
+     * @param args the file with the serialized object and the name to register
+     * @return <tt>true</tt> if the method completes successfully, otherwise <tt>false</tt>
+     * @throws IOException if there was an error while reading from the file
+     * @throws ClassNotFoundException if there was an error while creating a named instance
+     */
+    @ExecutableMethod(description = "creates a new named instance serialized in a file", arguments = { "file path", "name to register"})
+    public boolean namedInstanceRestore(PrintStream out, String... args) throws IOException, ClassNotFoundException {
+        if (args.length <= 2) {
+            out.println("Two arguments (file path and instance name) are required for namedInstanceRestore");
+            return false;
+        }
+        if (namedInstances.containsKey(args[2])) {
+            out.println("Named instance '" + args[2] + "' already exists");
+            return false;
+        }
+        ObjectInputStream stream = new ObjectInputStream(new FileInputStream(args[1]));
+        try {
+            namedInstances.put(args[2], stream.readObject());
+            return true;
+        } finally {
+            stream.close();
+        }
+    }
+
+    /**
+     * Serializes the value of a named instance into a file.
+     * Two arguments specifying the name of the instance to write and
+     * the file path where the object will be written are required.
+     *
+     * <p>
+     * Example of usage:
+     * <pre>
+     * MESSIF &gt;&gt;&gt; namedInstanceStore my_object path/to/serialized/object.bin
+     * </pre>
+     * </p>
+     *
+     * @param out a stream where the application writes information for the user
+     * @param args the name of the instance to write and the file name
+     * @return <tt>true</tt> if the method completes successfully, otherwise <tt>false</tt>
+     * @throws IOException if there was an error while storing the named instance
+     */
+    @ExecutableMethod(description = "prints the value of a named instance", arguments = { "name of the instance" })
+    public boolean namedInstanceStore(PrintStream out, String... args) throws IOException {
+        if (args.length <= 2) {
+            out.println("Two arguments are required for namedInstanceStore:  the instance name and the file path");
+            return false;
+        }
+
+        Object value = namedInstances.get(args[1]);
+        if (value == null) {
+            out.print("There is no instance with name '" + args[1] + "'");
+            return false;
+        }
+
+        ObjectOutputStream stream = new ObjectOutputStream(new FileOutputStream(args[2]));
+        try {
+            stream.writeObject(value);
+            return true;
+        } finally {
+            stream.close();
+        }        
+    }
+
+
+    //****************** Logging command functions ******************//
+
+    /**
+     * Get or set the global level of logging.
+     * If an argument is passed, the logging level is set.
+     * Allowed argument values are names of {@link Level logging level} constants.
+     * Otherwise the current logging level is printed out.
+     * 
+     * <p>
+     * Example of usage:
+     * <pre>
+     * MESSIF &gt;&gt;&gt; loggingLevel warning
+     * </pre>
+     * </p>
+     * 
+     * @param out a stream where the application writes information for the user
+     * @param args the new logging level
+     * @return <tt>true</tt> if the method completes successfully, otherwise <tt>false</tt>
+     */
+    @ExecutableMethod(description = "get/set global level of logging", arguments = { "[new logging level]" })
+    public boolean loggingLevel(PrintStream out, String... args) {
+        try {
+            if (args.length < 2)
+                out.println("Current global logging level: " + Logging.getLogLevel());
+            else
+                Logging.setLogLevel(Level.parse(args[1].toUpperCase()));
+        } catch (IllegalArgumentException e) {
+            out.println(e.getMessage());
+            return false;
+        }
+        return true;
+    }
+
+    /**
+     * Set the logging level of console.
+     * One argument specifying the logging level is required.
+     * Allowed argument values are names of {@link Level logging level} constants.
+     * Note that the messages with lower logging level than the current global
+     * logging level will not be printed regardless of the console logging level setting.
+     * 
+     * <p>
+     * Example of usage:
+     * <pre>
+     * MESSIF &gt;&gt;&gt; loggingConsoleChangeLevel info
+     * </pre>
+     * </p>
+     * 
+     * @param out a stream where the application writes information for the user
+     * @param args the new logging level
+     * @return <tt>true</tt> if the method completes successfully, otherwise <tt>false</tt>
+     */
+    @ExecutableMethod(description = "set logging level for console", arguments = { "new logging level" })
+    public boolean loggingConsoleChangeLevel(PrintStream out, String... args) {
+        try {
+            Logging.setConsoleLevel(Level.parse(args[1].toUpperCase()));
+        } catch (IllegalArgumentException e) {
+            out.println(e.getMessage());
+            return false;
+        }
+        return true;
+    }
+
+    /**
+     * Adds a file for writing logging messages.
+     * The first required argument specifies the name of the file to open.
+     * The second argument (defaults to global logging level) specifies the
+     * logging level of messages that will be stored in the file.
+     * The third argument is a flag if the file is overwritten or appended to if it exists
+     * and defaults to appending.
+     * The fourth argument specifies whether to use XML or text (the default) format.
+     * Allowed argument values are names of {@link Level logging level} constants.
+     * The fifth optional argument specifies a regular expression that the message must satisfy
+     * in order to be written in this file. 
+     * The sixth argument specifies the message part that the regular expression
+     * is applied to - see {@link Logging.RegexpFilterAgainst} for explanation of
+     * the various values.
+     * The seventh argument is the maximum number of bytes to write to a logging
+     * file before it is rotated (zero means unlimited).
+     * The ninth argument is the number of logging files for rotation. This only
+     * applies, if the maximal file size is given in previous argument.
+     * In that case, once the file reaches the size, it is renamed with a numbering
+     * prefix and all other logging file numbers are increased by one (log rotation).
+     * The files with a greater or equal number than this argument specifies are deleted.
+     * 
+     * Note that the messages with lower logging level than the current global
+     * logging level will not be printed regardless of the file's logging level.
+     * 
+     * <p>
+     * Example of usage:
+     * <pre>
+     * MESSIF &gt;&gt;&gt; loggingFileAdd myFile.log info true false messif.* CLASS_NAME
+     * </pre>
+     * </p>
+     * 
+     * @param out a stream where the application writes information for the user
+     * @param args the file name,
+     *              logging level,
+     *              append to file flag,
+     *              simple/xml format selector,
+     *              regular expression,
+     *              which part of the message is matched by regular expression,
+     *              maximal log size, and
+     *              number of rotated logs
+     * @return <tt>true</tt> if the method completes successfully, otherwise <tt>false</tt>
+     */
+    @ExecutableMethod(description = "add logging file to write logs", arguments = { "file name", "logging level", "append to file", "use simple format (true), XML (false) or given formatter (named instance)", "regexp to filter", "match regexp agains MESSAGE, LOGGER_NAME, CLASS_NAME or METHOD_NAME", "maximal log size", "number of rotated logs" })
+    public boolean loggingFileAdd(PrintStream out, String... args) {
+        try {
+            Logging.addLogFile(
+                    args[1],                                                                    // fileName
+                    (args.length > 2)?Level.parse(args[2].toUpperCase()):Logging.getLogLevel(), // level
+                    (args.length > 3)?Convert.stringToType(args[3], boolean.class):true,        // append
+                    (args.length > 4)?args[4]:null,                                             // formatter
+                    (args.length > 5)?args[5]:null,                                             // regexp
+                    (args.length > 6 && args[6] != null && !args[6].isEmpty())?                 // regexp against
+                        Logging.RegexpFilterAgainst.valueOf(args[6].toUpperCase()):Logging.RegexpFilterAgainst.MESSAGE,
+                    (args.length > 7)?Convert.stringToType(args[7], int.class):0,               // maxSize
+                    (args.length > 8)?Convert.stringToType(args[8], int.class):10,              // maxCount
+                    namedInstances
+            );
+            return true;
+        } catch (IOException e) {
+            out.println("Can't open file '" + args[1] + "': " + e.toString());
+            return false;
+        } catch (InstantiationException e) {
+            out.println("Invalid parameter for loggingFileAdd");
+            return false;
+        } catch (IllegalArgumentException e) {
+            out.println(e.getMessage());
+            return false;
+        }
+    }
+
+    /**
+     * Removes a logging file.
+     * The file must be previously opened by {@link #loggingFileAdd}.
+     * A required argument specifies the name of the opened logging file to close.
+     * 
+     * <p>
+     * Example of usage:
+     * <pre>
+     * MESSIF &gt;&gt;&gt; loggingFileRemove myFile.log
+     * </pre>
+     * </p>
+     * 
+     * @param out a stream where the application writes information for the user
+     * @param args the logging file name to remove
+     * @return <tt>true</tt> if the method completes successfully, otherwise <tt>false</tt>
+     */
+    @ExecutableMethod(description = "close log file", arguments = { "file name" })
+    public boolean loggingFileRemove(PrintStream out, String... args) {
+        try {
+            Logging.removeLogFile(args[1]);
+            return true;
+        } catch (NullPointerException e) {
+            out.println("Log file '" + args[1] + "' is not opened");
+            return false;
+        }
+    }
+
+    /**
+     * Changes the logging level of an opened logging file.
+     * The file must be previously opened by {@link #loggingFileAdd}.
+     * The first required argument specifies the name of the opened logging file to close
+     * and the second one the new logging level to set.
+     * Note that the messages with lower logging level than the current global
+     * logging level will not be printed regardless of the file's logging level.
+     * 
+     * <p>
+     * Example of usage:
+     * <pre>
+     * MESSIF &gt;&gt;&gt; loggingFileChangeLevel myFile.log fine
+     * </pre>
+     * </p>
+     * 
+     * @param out a stream where the application writes information for the user
+     * @param args the logging file name and the new logging level
+     * @return <tt>true</tt> if the method completes successfully, otherwise <tt>false</tt>
+     */
+    @ExecutableMethod(description = "change file log level", arguments = { "file name", "new logging level" })
+    public boolean loggingFileChangeLevel(PrintStream out, String... args) {
+        try {
+            Logging.setLogFileLevel(args[1], Level.parse(args[2].toUpperCase()));
+            return true;
+        } catch (NullPointerException e) {
+            out.println("Log file '" + args[1] + "' is not opened");
+            return false;
+        } catch (IllegalArgumentException e) {
+            out.println(e.getMessage());
+            return false;
+        }
+    }
+
+
+    //****************** Miscellaneous command functions ******************//
+
+
+    /**
+     * Schedules {@link System#gc() full garbage collection}.
+     * If an optional argument is passed, the application will sleep for the number
+     * of milliseconds specified.
+     * 
+     * <p>
+     * Example of usage:
+     * <pre>
+     * MESSIF &gt;&gt;&gt; collectGarbage 30000
+     * </pre>
+     * </p>
+     * 
+     * @param out a stream where the application writes information for the user
+     * @param args number of milliseconds to sleep after the garbage collection
+     * @return <tt>true</tt> if the method completes successfully, otherwise <tt>false</tt>
+     */
+    @ExecutableMethod(description = "shedule full garbage collection", arguments = { "time to sleep (optional)" })
+    @SuppressWarnings("CallToThreadYield")
+    public boolean collectGarbage(PrintStream out, String... args) {
+        System.gc();
+        if (args.length >= 2) {
+            try {
+                Thread.sleep(Integer.parseInt(args[1]));
+            } catch (InterruptedException e) {
+                out.println("Sleep was interrupted: " + e.toString());
+                return false;
+            }
+        } else {
+            Thread.yield();
+        }
+
+        return true;
+    }
+
+    /**
+     * Displays the memory usage of this virtual machine.
+     * 
+     * <p>
+     * Example of usage:
+     * <pre>
+     * MESSIF &gt;&gt;&gt; memoryUsage
+     * </pre>
+     * </p>
+     * 
+     * @param out a stream where the application writes information for the user
+     * @param args this method has no arguments
+     * @return <tt>true</tt> if the method completes successfully, otherwise <tt>false</tt>
+     */
+    @ExecutableMethod(description = "display memory usage", arguments = { })
+    public boolean memoryUsage(PrintStream out, String... args) {
+        Runtime runtime = Runtime.getRuntime();
+        out.print("Memory free/total: ");
+        out.print(runtime.freeMemory());
+        out.print("/");
+        out.println(runtime.totalMemory());
+        return true;
+    }
+
+    /**
+     * Returns current time in milliseconds or the specified date format.
+     * 
+     * <p>
+     * Example of usage:
+     * <pre>
+     * MESSIF &gt;&gt;&gt; currentTime "d M yyyy HH:mm"
+     * </pre>
+     * </p>
+     * 
+     * @param out a stream where the application writes information for the user
+     * @param args an optional argument specifying the date/time format according to {@link SimpleDateFormat}
+     * @return <tt>true</tt> if the method completes successfully, otherwise <tt>false</tt>
+     */
+    @ExecutableMethod(description = "returns current time in milliseconds", arguments = { })
+    public boolean currentTime(PrintStream out, String... args) {
+        if (args.length > 1) {
+            try {
+                out.print(new SimpleDateFormat(args[1]).format(new Date()));
+            } catch (IllegalArgumentException e) {
+                out.println("Wrong date format '" + args[1] + "': " + e.getMessage());
+                return false;
+            }
+        } else {
+            out.print(System.currentTimeMillis());
+        }
+        return true;
+    }
+    
+    /**
+     * Shows a list of commands with help.
+     *
+     * <p>
+     * Example of usage:
+     * <pre>
+     * MESSIF &gt;&gt;&gt; help
+     * </pre>
+     * </p>
+     *
+     * @param out a stream where the application writes information for the user
+     * @param args this method has no arguments
+     * @return <tt>true</tt> if the method completes successfully, otherwise <tt>false</tt>
+     */
+    @ExecutableMethod(description = "show help", arguments = { "command name (optional)" })
+    public boolean help(PrintStream out, String... args) {
+        if (args.length > 1) {
+            if (args[1].equals("close")) {
+                out.println("close");
+                out.println("\tclose this connection (the algorithm keeps running)");
+            } else {
+                try {
+                    methodExecutor.printUsage(out, true, true, new Object[] { out, new String[] { args[1] } });
+                } catch (NoSuchMethodException e) {
+                    out.println("There is no command " + args[1]);
+                }
+            }
+        } else {
+            out.println("Use 'help <command>' to get more details about any command");
+            out.println("---------------- Available commands ----------------");
+            out.println("close");
+            methodExecutor.printUsage(out, false, false);
+        }
+        return true;
+    }
+
+    /**
+     * Exits this application.
+     * Note that there cannot be any algorithms running.
+     * All command connections to the application will be closed.
+     *
+     * <p>
+     * Example of usage:
+     * <pre>
+     * MESSIF &gt;&gt;&gt; quit
+     * </pre>
+     * </p>
+     *
+     * @param out a stream where the application writes information for the user
+     * @param args this method has no arguments
+     * @return <tt>true</tt> if the method completes successfully, otherwise <tt>false</tt>
+     */
+    @ExecutableMethod(description = "close the whole application (all connections will be closed)", arguments = { })
+    public boolean quit(PrintStream out, String... args) {
+        if (!algorithms.isEmpty()) {
+            out.println("Cannot quit application interface if there are some algorithms running");
+            return false;
+        }
+        Thread.currentThread().getThreadGroup().interrupt();
+        return true;
+    }
+
+    /**
+     * Prints the parameters to the output.
+     * If the first argument contains "+", it is treated as "<em>inner</em>+<em>final</em>"
+     * separators. In the separators, special texts "SPACE" and "NEWLINE" can be specified.
+     * All additional parameters are then added to the output separated by the inner separators
+     * and followed by the final separator.
+     * 
+     * <p>
+     * Example of usage:
+     * <pre>
+     * MESSIF &gt;&gt;&gt; echo NEWLINE+NEWLINE x y z
+     * </pre>
+     * </p>
+     * 
+     * @param out a stream where the application writes information for the user
+     * @param args output type separator and list of values to print
+     * @return <tt>true</tt> if the method completes successfully, otherwise <tt>false</tt>
+     */
+    @ExecutableMethod(description = "prints a specified message", arguments = { "output type separator (defaults to SPACE+NEWLINE)", "values..." })
+    public boolean echo(PrintStream out, String... args) {
+        // Set default separator
+        String separator = "SPACE";
+        String lastSeparator = "NEWLINE";
+        int argIndex = 1;
+
+        // Parse separators
+        if (args.length > 2) {
+            int pos = args[argIndex].indexOf('+');
+            if (pos != -1) {
+                separator = args[argIndex].substring(0, pos);
+                lastSeparator = (pos >= args[argIndex].length() - 1)?"":args[argIndex].substring(pos + 1);
+                argIndex++;
+            }
+        }
+
+        // Replace "magic" words from separators
+        if (separator.equals("NEWLINE"))
+            separator = null;
+        else
+            separator = separator.replace("SPACE", " ");
+        if (lastSeparator.equals("NEWLINE"))
+            lastSeparator = null;
+        else
+            lastSeparator = separator.replace("SPACE", " ");
+
+        // Print first value
+        if (argIndex < args.length)
+            out.print(args[argIndex++]);
+        // Print additional values
+        while (argIndex < args.length) {
+            if (separator != null)
+                out.print(separator);
+            else
+                out.println();
+            out.print(args[argIndex++]);
+        }
+        if (lastSeparator != null)
+            out.print(lastSeparator);
+        else
+            out.println();
+        return true;
+    }
+
+    /**
+     * Computes a sum of the parameters and prints the result to the output.
+     * The first argument is the {@link DecimalFormat output format} used
+     * for printing the value. All computations are done in doubles.
+     * 
+     * <p>
+     * Example of usage:
+     * <pre>
+     * MESSIF &gt;&gt;&gt; sum #,##0.## 10 20 30
+     * </pre>
+     * </p>
+     * 
+     * @param out a stream where the application writes information for the user
+     * @param args format of the result followed by the list of values to sum
+     * @return <tt>true</tt> if the method completes successfully, otherwise <tt>false</tt>
+     */
+    @ExecutableMethod(description = "computes a sum of values", arguments = { "format", "numeric values..." })
+    public boolean sum(PrintStream out, String... args) {
+        int i = 2;
+        try {
+            NumberFormat format = new DecimalFormat(args[1]);
+            double sum = Double.parseDouble(args[i]);
+            for (i++; i < args.length; i++)
+                sum += Double.parseDouble(args[i]);
+            out.println(format.format(sum));
+            return true;
+        } catch (IndexOutOfBoundsException e) {
+            out.println("Number format and at least one value must be specified");
+            return false;
+        } catch (NumberFormatException e) {
+            out.println("Cannot parse number #" + i + ": " + e.getMessage());
+            return false;
+        } catch (IllegalArgumentException e) {
+            out.println("Number format '" + args[1] + "' is invalid: " + e.getMessage());
+            return false;
+        }
+    }
+
+    /**
+     * Decodes a value to some other value according to a regular expression.
+     * The first argument is the value to be decoded.
+     * Second parameter is a regular expression to match the value against.
+     * If a match is found, the third parameter is added to output followed by a new line.
+     * Otherwise, fourth parameter's regular expression is tried, and so on until a match
+     * is found or parameters end.
+     * <p>
+     * Example of usage:
+     * <pre>
+     * MESSIF &gt;&gt;&gt; decode mySpecVal ^your Y ^my M .* unknown
+     * </pre>
+     * </p>
+     * 
+     * <p>
+     * Additionally, a map-based syntax can be used with only two parameters:
+     * <pre>
+     * MESSIF &gt;&gt;&gt; decode mySpecVal "^your"="Y","^my"=M,.*="unknown"
+     * </pre>
+     * </p>
+     * 
+     * @param out a stream where the application writes information for the user
+     * @param args checked value followed by matched and result value pairs
+     * @return <tt>true</tt> if the method completes successfully, otherwise <tt>false</tt>
+     */
+    @ExecutableMethod(description = "decodes a value", arguments = { "checked value", "match1", "result1 ..." })
+    public boolean decode(PrintStream out, String... args) {
+        try {
+            if (args.length == 3) {
+                for (Map.Entry<String, String> entry : Convert.stringToMap(args[2]).entrySet()) {
+                    if (args[1].matches(entry.getKey())) {
+                        out.println(entry.getValue());
+                        return true;
+                    }
+                }
+            } else {
+                for (int i = 3; i < args.length; i += 2) {
+                    if (args[1].matches(args[i - 1])) {
+                        out.println(args[i]);
+                        return true;
+                    }
+                }
+            }
+        } catch (IndexOutOfBoundsException e) {
+            out.println("Decode requires at least two parameters");
+            return false;
+        }
+
+        return true;
+    }
+
+
+    /****************** Control file command functions ******************/
+
+    /** Pattern that match variables in control files */
+    private static final Pattern variablePattern = Pattern.compile("(?:\\\\?<|\\$\\{)([^>}]+?)([:!]-?[^>}]*)?(?:>|\\})", Pattern.MULTILINE);
+
+    /**
+     * Returns the value with substituted variables.
+     * @param value the value in which to substitute the variables
+     * @param variables the current defined variables
+     * @return the value with substituted variables
+     */
+    protected String substituteVariables(String value, Map<String,String> variables) {
+        return Convert.substituteVariables(value, variablePattern, 1, 2, variables);
+    }
+
+    /**
+     * Returns a control file action arguments from properties with variable substitution.
+     * @param props the properties with parameters
+     * @param actionName the current action name
+     * @param variables the current defined variables
+     * @return the action arguments
+     */
+    protected List<String> getCFActionArguments(Properties props, String actionName, Map<String,String> variables) {
+        List<String> arguments = new ArrayList<String>();
+
+        // First argument is the method name (defaults to action name itself)
+        String arg = props.getProperty(actionName, actionName);
+        do {
+            // Add var-substituted arg to arguments list
+            arguments.add(Convert.trimAndUnquote(substituteVariables(arg, variables)));
+
+            // Read next property with name <actionName>.param.{1,2,3,4,...}
+            arg = props.getProperty(actionName + ".param." + Integer.toString(arguments.size()));
+        } while (arg != null);
+
+        return arguments;
+    }
+
+    /**
+     * Postpone the current action according to the "postponeUntil" argument.
+     * @param out the stream to write the output to
+     * @param props the properties with actions and their parameters
+     * @param actionName the name of the postponed action (used in errors)
+     * @param variables the current variables environment
+     * @return <tt>true</tt> if the postponing was successful
+     */
+    protected boolean postponeCFAction(PrintStream out, Properties props, String actionName, Map<String,String> variables) {
+        String postponeUntil = substituteVariables(props.getProperty(actionName + ".postponeUntil"), variables);
+        if (postponeUntil == null)
+            return true;
+        postponeUntil = postponeUntil.trim();
+        if (postponeUntil.length() == 0)
+            return true;
+        try {
+            long sleepTime = Convert.timeToMilliseconds(postponeUntil) - System.currentTimeMillis();
+            if (sleepTime > 0)
+                Thread.sleep(sleepTime);
+        } catch (NumberFormatException e) {
+            out.println(e.getMessage() + " for postponeUntil parameter for action '" + actionName + "'");
+            return false;
+        } catch (InterruptedException e) {
+            out.println("Thread interrupted while waiting for posponed execution");
+        }
+        return true;
+    }
+
+    /**
+     * Returns the output stream for the given action.
+     * @param out the stream to write the output to
+     * @param props the properties with actions
+     * @param actionName the name of the action to execute
+     * @param variables the current variables' environment
+     * @param outputStreams currently opened output streams
+     * @param assignOutput the virtual output to which the result is stored
+     *          in order to put it into an "assign" variable
+     * @return the action output stream or <tt>null</tt> if there was a problem opening a file
+     */
+    protected PrintStream getCFActionOutput(PrintStream out, Properties props, String actionName, Map<String,String> variables, Map<String, PrintStream> outputStreams, ByteArrayOutputStream assignOutput) {
+        try {
+            String fileName = substituteVariables(props.getProperty(actionName + ".outputFile"), variables);
+            if (fileName != null && fileName.length() > 0) {
+                if (outputStreams == null) {
+                    out.println("Cannot set outputFile for action '" + actionName + "' - output files are disabled in this context");
+                    return null;
+                }
+                if (assignOutput != null)
+                    out.println("WARNING: Action '" + actionName + "' has both the 'outputFile' and the 'assign' parameters defined. Using outputFile.");
+                PrintStream outputStream = outputStreams.get(fileName);
+                if (outputStream == null) // Output stream not opened yet
+                    outputStreams.put(fileName, outputStream = new PrintStream(fileName));
+                return outputStream;
+            } else {
+                // No output file specified, use either the assign output (if specified) or the current output
+                return assignOutput == null ? out : new PrintStream(assignOutput);
+            }
+        } catch (FileNotFoundException e) {
+            out.println("Wrong outputFile for action '" + actionName + "': " + e.getMessage());
+            return null;
+        }
+    }
+
+    /**
+     * Returns foreach values from properties with variable substitution.
+     * @param out the stream to write the output to
+     * @param props the properties with actions
+     * @param actionName the name of the action to execute
+     * @param variables the current variables' environment
+     * @return the action's foreach values or <tt>null</tt> if they are not specified
+     */
+    protected String[] getCFActionForeach(PrintStream out, Properties props, String actionName, Map<String,String> variables) {
+        String foreach = props.getProperty(actionName + ".foreach");
+        return foreach != null ? substituteVariables(foreach, variables).trim().split("[ \t]+") : null;
+    }
+
+    /**
+     * Returns the repeat-until exception class from properties with variable substitution.
+     * Note that only subclasses of {@link Exception} are allowed and a
+     * {@link Throwable} class is returned if the given class is not exception.
+     *
+     * @param out the stream to write the output to
+     * @param props the properties with actions
+     * @param actionName the name of the action to execute
+     * @param variables the current variables' environment
+     * @return the action's repeat-until exception class or <tt>null</tt> if they are not specified
+     */
+    protected Class<? extends Throwable> getCFActionException(PrintStream out, Properties props, String actionName, Map<String,String> variables) {
+        String repeatUntilException = props.getProperty(actionName + ".repeatUntilException");
+        if (repeatUntilException == null)
+            return null;
+        try {
+            return Convert.getClassForName(substituteVariables(repeatUntilException, variables).trim(), Exception.class);
+        } catch (ClassNotFoundException e) {
+            out.println("Wrong repeatUntilException for action '" + actionName + "': " + e.getMessage());
+            return Throwable.class;
+        }
+    }
+
+    /**
+     * Returns the number of repeats with variable substitution.
+     * Note that number of repeats is the number of foreach values (if not <tt>null</tt>).
+     * If the repeatUntilException is not <tt>null</tt> and there is not a "repeat" or
+     * a "foreach" action parameter, {@link Integer#MAX_VALUE} is returned and
+     * thus the action will be repeated until there is an exception.
+     *
+     * @param out the stream to write the output to
+     * @param props the properties with actions
+     * @param actionName the name of the action to execute
+     * @param variables the current variables' environment
+     * @param foreachValues the foreach values for this action
+     * @param repeatUntilExceptionClass the class of the repeat-until exception
+     * @return the action's number of repeats, -1 is returned on error
+     */
+    protected int getCFActionRepeat(PrintStream out, Properties props, String actionName, Map<String,String> variables, String[] foreachValues, Class<? extends Throwable> repeatUntilExceptionClass) {
+        String repeatValue = props.getProperty(actionName + ".repeat");
+        if (foreachValues != null) {
+            if (repeatValue != null)
+                out.println("WARNING: Action '" + actionName + "' has both the 'repeat' and the 'foreach' parameters defined. Using foreach.");
+            return foreachValues.length;
+        } else {
+            try {
+                return repeatValue == null ? 
+                    (repeatUntilExceptionClass == null ? 1 : Integer.MAX_VALUE) : // No repeats specified, but repeat until exception
+                    Integer.valueOf(substituteVariables(repeatValue, variables));
+            } catch (NumberFormatException e) {
+                return -1;
+            }
+        }
+    }
+
+    /**
+     * Creates a thread that processes the given action in given time intervals.
+     * Note that the returned thread is not started.
+     * @param repeatEveryModifier the {@link Convert#hmsToMilliseconds hour-minute-second specification} of the time interval
+     * @param out the stream to write the output to
+     * @param props the properties with actions
+     * @param actionName the name of the action to execute
+     * @param variables the current variables environment
+     * @param outputStreams currently opened output streams
+     * @return the created thread
+     */
+    protected Thread createCFActionRepeatEveryThread(String repeatEveryModifier, final PrintStream out, final Properties props, final String actionName, Map<String,String> variables, Map<String, PrintStream> outputStreams) {
+        final long repeatTime = Convert.hmsToMilliseconds(substituteVariables(repeatEveryModifier, variables));
+        final Map<String, String> variablesCopy = new HashMap<String, String>(variables);
+        final Map<String, PrintStream> outputStreamsCopy = new HashMap<String, PrintStream>(outputStreams);
+        return new Thread("Repeat action " + actionName + " every " + repeatEveryModifier) {
+            @Override
+            public void run() {
+                while (!isInterrupted()) {
+                    try {
+                        sleep(repeatTime);
+                    } catch (InterruptedException ignore) {
+                        break;
+                    }
+                    try {
+                        if (!controlFileExecuteAction(out, props, actionName, variablesCopy, outputStreamsCopy, false))
+                            break;
+                    } catch (InvocationTargetException e) {
+                        throw new InternalError("Exception thrown even though it should not have been thrown: " + e);
+                    }
+                }
+            }
+        };
+    }
+
+    /**
+     * This method reads and executes one action (with name actionName) from the control file (props).
+     * For a full explanation of the command syntax see {@link CoreApplication}.
+     * 
+     * @param out the stream to write the output to
+     * @param props the properties with actions
+     * @param actionName the name of the action to execute
+     * @param variables the current variables environment
+     * @param arguments the list of arguments parsed from the configuration file
+     * @return <tt>true</tt> if the action was executed successfully
+     * @throws NoSuchMethodException if there was no method for the given action
+     * @throws InvocationTargetException if there was an error executing the action while the {@code throwException} is <tt>true</tt>
+     */
+    protected boolean controlFileExecuteMethod(PrintStream out, Properties props, String actionName, Map<String,String> variables, List<String> arguments) throws NoSuchMethodException, InvocationTargetException {
+        // SPECIAL! Method propertiesOpen is called with additional arguments
+        if (arguments.get(0).equals("propertiesOpen"))
+            return propertiesOpen(out,
+                    arguments.get(1), // fileName
+                    (arguments.size() > 2)?arguments.get(2):actionName, // name
+                    (arguments.size() > 3)?arguments.get(3):null, // prefix
+                    (arguments.size() > 4)?Convert.stringToMap(arguments.get(4)):variables
+            );
+        // SPECIAL! Method propertiesCreate is called differently
+        if (arguments.get(0).equals("propertiesCreate"))
+            return propertiesCreate(out,
+                    props,
+                    actionName, // instance name
+                    actionName + '.', // prefix
+                    variables
+            );
+        // Normal method
+        Object rtv = methodExecutor.execute(out, arguments.toArray(new String[arguments.size()]));
+        out.flush();
+        if (rtv instanceof Boolean && !((Boolean)rtv).booleanValue())
+            return false;
+        return true;
+    }
+
+    /**
+     * This method reads and executes one action (with name actionName) from the control file (props).
+     * For a full explanation of the command syntax see {@link CoreApplication}.
+     * 
+     * @param out the stream to write the output to
+     * @param props the properties with actions
+     * @param actionName the name of the action to execute
+     * @param variables the current variables environment
+     * @param outputStreams currently opened output streams
+     * @param throwException flag whether to throw the {@link InvocationTargetException} when an action encounters error instead of handling it
+     * @return <tt>true</tt> if the action was executed successfully
+     * @throws InvocationTargetException if there was an error executing the action while the {@code throwException} is <tt>true</tt>
+     */
+    protected boolean controlFileExecuteAction(PrintStream out, Properties props, String actionName, Map<String,String> variables, Map<String, PrintStream> outputStreams, boolean throwException) throws InvocationTargetException {
+        // Parse action name and arguments
+        List<String> arguments = getCFActionArguments(props, actionName, variables);
+        String methodName = arguments.get(0);
+
+        // SPECIAL! For objectStreamOpen/namedInstanceAdd method a third/second parameter is automatically added from action name
+        if ((methodName.equals("objectStreamOpen") && arguments.size() == 3) || ((methodName.equals("namedInstanceAdd") || methodName.equals("namedInstanceRestore") || methodName.equals("namedInstanceReplace")) && arguments.size() == 2))
+            arguments.add(actionName);
+
+        // Read description (variable substition in description is done during the repeat)
+        String description = props.getProperty(actionName + ".description");
+        String descriptionAfter = props.getProperty(actionName + ".descriptionAfter");
+
+        // Read the assign parameter and set the output stream
+        String assignVariable = substituteVariables(props.getProperty(actionName + ".assign"), variables);
+        ByteArrayOutputStream assignOutput = assignVariable != null ? new ByteArrayOutputStream() : null;
+        PrintStream outputStream = getCFActionOutput(out, props, actionName, variables, outputStreams, assignOutput);
+        if (outputStream == null)
+            return false;
+
+        // Read number of repeats (or foreach value) of this method
+        String[] foreachValues = getCFActionForeach(out, props, actionName, variables);
+        Class<? extends Throwable> repeatUntilExceptionClass = getCFActionException(out, props, actionName, variables);
+        if (repeatUntilExceptionClass == Throwable.class)
+            return false;
+        int repeat = getCFActionRepeat(out, props, actionName, variables, foreachValues, repeatUntilExceptionClass);
+        if (repeat < 0) {
+            out.println("Number of repeats specified in action '" + actionName + "' is not a valid non-negative integer");
+            return false;
+        }
+
+        // Loop variable setup
+        String loopVariable = substituteVariables(props.getProperty(actionName + ".loopVariable"), variables);
+        if (loopVariable == null)
+            loopVariable = actionName;
+        String savedLoopVariableValue = variables.get(loopVariable);
+
+        // Postpone action
+        if (!postponeCFAction(out, props, actionName, variables))
+            return false;
+
+        // Execute action
+        try {
+            for (int i = 0; i < repeat; i++) {
+                // Add foreach/repeat value
+                if (foreachValues != null) {
+                    variables.put(loopVariable, foreachValues[i]);
+                    variables.put(loopVariable + "_iteration", Integer.toString(i));
+                } else if (repeat > 1) {
+                    variables.put(loopVariable, Integer.toString(i + 1));
+                    variables.put(loopVariable + "_iteration", Integer.toString(i));
+                }
+
+                // Show description if set
+                if (description != null)
+                    outputStream.println(substituteVariables(description, variables));
+
+                // Perform action
+                if (methodName.indexOf(' ') != -1) {
+                    // Special "block" method 
+                    for (String blockActionName : methodName.split("[ \t]+"))
+                        if (!controlFileExecuteAction(outputStream, props, blockActionName, variables, outputStreams, throwException || repeatUntilExceptionClass != null)) {
+                            if (assignOutput != null)
+                                out.print(assignOutput.toString());
+                            return false; // Stop execution of block if there was an error
+                        }
+                } else try {
+                    // Execute "normal" method
+                    if (!controlFileExecuteMethod(outputStream, props, actionName, variables, arguments)) {
+                        if (assignOutput != null)
+                            out.print(assignOutput.toString());
+                        out.println("Action '" + actionName + "' failed - control file execution was terminated");
+                        return false;
+                    }
+                } catch (NoSuchMethodException e) {
+                    if (methodName.equals(actionName)) {
+                        out.println("Action '" + actionName + "' not found in the control file");
+                        return false; // Execution unsuccessful, method/action not found
+                    } else
+                        // There was no method for the action, so we try it as a name of block
+                        if (!controlFileExecuteAction(outputStream, props, methodName, variables, outputStreams, throwException || repeatUntilExceptionClass != null))
+                            return false;
+                }
+
+                // Show descriptionAfter if set
+                if (descriptionAfter != null)
+                    outputStream.println(substituteVariables(descriptionAfter, variables));
+            }
+        } catch (InvocationTargetException e) {
+            // Check whether the repeat-until is not captured
+            if (repeatUntilExceptionClass == null || !repeatUntilExceptionClass.isInstance(getRootCauseInvocationTargetException(e))) {
+                if (throwException) // Exception is being handled by a higher call
+                    throw e;
+                processException(e.getCause(), out, true);
+                out.println("Action '" + actionName + "' failed - control file execution was terminated");
+                return false;
+            }
+        }
+
+        // Restore loop variable value (after nested foreach/repeat)
+        if (foreachValues != null || repeat > 1) {
+            variables.remove(loopVariable + "_iteration");
+            if (savedLoopVariableValue == null)
+                variables.remove(loopVariable);
+            else
+                variables.put(loopVariable, savedLoopVariableValue);
+        }
+
+        // Assign variable is requested
+        if (assignVariable != null && assignOutput != null)
+            variables.put(assignVariable, assignOutput.toString().trim());
+
+        // If repeatEvery modifier was specified, start the thread
+        String repeatEveryModifier = props.getProperty(actionName + ".repeatEvery");
+        if (repeatEveryModifier != null) {
+            synchronized (repeatEveryThreads) {
+                if (!repeatEveryThreads.containsKey(actionName)) {
+                    Thread repeatEveryThread = createCFActionRepeatEveryThread(repeatEveryModifier, out, props, actionName, variables, outputStreams);
+                    repeatEveryThreads.put(actionName, repeatEveryThread);
+                    repeatEveryThread.start();
+                }
+            }
+        }
+
+        return true; // Execution successful
+    }
+
+    /**
+     * Executes actions from a control file.
+     * All commands that can be started from the prompt can be used in control files.
+     * The first argument is required to specify the file with commands.
+     * Additional arguments are either variable specifications in the form of "varname=value"
+     * or the action name that is started (which defaults to "actions").
+     * For a full explanation of the command syntax see {@link CoreApplication}.
+     * 
+     * <p>
+     * Example of usage:
+     * <pre>
+     * MESSIF &gt;&gt;&gt; controlFile commands.cf var1=100 var2=data.file my_special_action
+     * </pre>
+     * </p>
+     * 
+     * @param out a stream where the application writes information for the user
+     * @param args file name followed by variable specifications and start action
+     * @return <tt>true</tt> if the method completes successfully, otherwise <tt>false</tt>
+     */
+    @ExecutableMethod(description = "execute actions from control file", arguments = { "control file path", "<var>=<value> ... (optional)", "actions block name (optional)" })
+    public boolean controlFile(PrintStream out, String... args) {
+        // Open control file and create properties
+        Properties props = new Properties();
+        try {
+            InputStream stream;
+            if (args[1].equals("-"))
+                stream = System.in;
+            else stream = new FileInputStream(args[1]);
+            props.load(stream);
+            stream.close();
+        } catch (FileNotFoundException e) {
+            out.println(e.toString());
+            return false;
+        } catch (IOException e) {
+            out.println(e.toString());
+            return false;
+        }
+
+        // Prepare variable for output streams
+        Map<String, PrintStream> outputStreams = new HashMap<String, PrintStream>();
+        
+        // Read variables and action from arguments
+        String action = "actions";
+        Map<String, String> variables = new HashMap<String,String>();
+        for (int i = 2; i < args.length; i++) {
+            String[] varVal = args[i].split("=", 2);
+            if (varVal.length == 2)
+                variables.put(varVal[0], varVal[1]);
+            else action = args[i];
+        }
+
+        // Execute the first action
+        boolean rtv;
+        try {
+            rtv = controlFileExecuteAction(out, props, action, variables, outputStreams, false);
+        } catch (InvocationTargetException e) {
+            throw new InternalError("Action execution cannot throw exception when throwException is false: " + e.getCause());
+        }
+        
+        // Close all opened output streams
+        for (PrintStream stream : outputStreams.values())
+            stream.close();
+        outputStreams.clear();
+        
+        return rtv;
+    }
+
+
+    //****************** Socket interface processor ******************//
+
+    /**
+     * Removes backspace characters (by deleting the previous char as well)
+     * from the given string.
+     * @param input the string from which to remove backspace characters
+     * @return the string with removed backspace characters
+     */
+    private String removeBackspaces(String input) {
+        int pos = input.indexOf('\b');
+        if (pos == -1)
+            return input;
+        StringBuilder str = new StringBuilder(input);
+        while (pos != -1) {
+            str.delete(pos > 0 ? pos - 1 : 0, pos + 1);
+            pos = str.indexOf("\b");
+        }
+
+        return str.toString();
+    }
+
+    /**
+     * Process an incoming command-prompt connection.
+     * @param connection the connection to process
+     * @throws IOException if there was a communication error
+     */
+    protected void processInteractiveSocket(SocketChannel connection) throws IOException {
+        // Get next connection stream from socket
+        BufferedReader in = new BufferedReader(new InputStreamReader(connection.socket().getInputStream()));
+        PrintStream out = new PrintStream(connection.socket().getOutputStream());
+
+        try {
+            // Show prompt
+            out.print("MESSIF >>> ");
+            out.flush();
+
+            // Read lines from the socket
+            for (String line = in.readLine(); line != null; line = in.readLine()) {
+                // Execute method with the specified name and the provide the array of arguments
+                try {
+                    String[] arguments = Convert.splitBySpaceWithQuotes(removeBackspaces(line.trim()));
+
+                    // Handle close command
+                    if ((arguments.length > 0 && arguments[0].equalsIgnoreCase("close")) || Thread.currentThread().isInterrupted())
+                        break;
+
+                    // Handle normal method
+                    try {
+                        // Get appropriate method
+                        methodExecutor.execute(out, arguments);
+                    } catch (InvocationTargetException e) {
+                        processException(e.getCause(), out, false);
+                    } catch (NoSuchMethodException e) {
+                        out.println("Unknown command: " + line);
+                        out.println("Use 'help' to see all available commands");
+                    }
+                } catch (IllegalArgumentException e) {
+                    out.println(e.getMessage());
+                }
+
+                // Show prompt
+                out.print("MESSIF >>> ");
+                out.flush();
+            }
+        } finally {
+            try {
+                out.close();
+                in.close();
+            } catch (Exception ignore) {
+            }
+        }
+    }
+
+
+    //****************** Standalone application's main method ******************//
+
+    /**
+     * Internal method called from {@link #main(java.lang.String[]) main} method
+     * to initialize this application. Basically, this method calls {@link #parseArguments(java.lang.String[], int)}
+     * and prints a usage if <tt>false</tt> is returned.
+     * @param args the command line arguments
+     */
+    protected void startApplication(String[] args) {
+        if (!parseArguments(args, 0)) {
+            System.err.println("Usage: " + getClass().getName() + " " + usage());
+        } else if (cmdSocket != null) {
+            cmdSocketLoop();
+        }
+    }
+
+    /**
+     * Returns the command line arguments description.
+     * @return the command line arguments description
+     */
+    protected String usage() {
+        return "[<cmdport>] [<controlFile> [<action>] [<var>=<value> ...]]";
+    }
+
+    /**
+     * Internal method called from {@link #main(java.lang.String[]) main} method
+     * to read parameters and initialize the application.
+     * @param args the command line arguments
+     * @param argIndex the index of the argument where to start
+     * @return <tt>true</tt> if the arguments were valid
+     */
+    protected boolean parseArguments(String[] args, int argIndex) {
+        if (argIndex >= args.length)
+            return false;
+
+        // Prepare port for telnet interface (first argument is an integer)
+        try {
+            cmdSocket = openCmdSocket(Integer.parseInt(args[argIndex]));
+            argIndex++;
+        } catch (NumberFormatException ignore) { // First argument is not a number (do not start telnet interface)
+            cmdSocket = null;
+        }
+
+        // Put the rest of arguments to "controlFile" method
+        if (args.length > argIndex) {
+            String[] newArgs = new String[args.length - argIndex + 1];
+            System.arraycopy(args, argIndex, newArgs, 1, args.length - argIndex);
+            newArgs[0] = "controlFile";
+            controlFile(System.out, newArgs);
+        }
+
+        return true;
+    }
+
+    /**
+     * Open the port for telnet interface.
+     * @param port the TCP port to use
+     * @return the opened socket or <tt>null</tt> if there was an error opening the port
+     */
+    private ServerSocketChannel openCmdSocket(int port) {
+        try {
+            ServerSocketChannel ret = ServerSocketChannel.open();
+            ret.socket().bind(new InetSocketAddress(port));
+            return ret;
+        } catch (IOException e) {
+            System.err.println("Can't open telnet interface: " + e.toString());
+            log.log(Level.WARNING, "Can't open telnet interface: {0}", e);
+            return null;
+        }
+    }
+
+    /**
+     * Telnet interface loop.
+     * It waits for the next connection on {@link #cmdSocket} and then starts a new thread that
+     * executes the commands given at the prompt.
+     */
+    private void cmdSocketLoop() {
+        try {
+            cmdSocket.configureBlocking(true);
+            for (;;) {
+                // Get a connection (blocking mode)
+                final SocketChannel connection = cmdSocket.accept();
+                new Thread("thApplicationCmdSocket") {
+                    @Override
+                    public void run() {
+                        try {
+                            processInteractiveSocket(connection);
+                        } catch (ClosedChannelException ignore) {
+                            // Ignore this exception because it is a correct exit
+                        } catch (IOException e) {
+                            log.warning(e.toString());
+                        } finally {
+                            try { connection.close(); } catch (Exception ignore) {}
+                        }
+                    }
+                }.start();
+            }
+        } catch (ClosedByInterruptException e) {
+            // Ignore this exception because it is a correct exit
+        } catch (IOException e) {
+            log.warning(e.toString());
+        }
+    }
+
+    /**
+     * Start a MESSIF application.
+     * @param args the command line arguments
+     */
+    public static void main(String[] args) {
+        // Create new instance of application
+        new CoreApplication().startApplication(args);
+    }
+
+}