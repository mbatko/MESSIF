--- conflicted
+++ resolved
@@ -1,295 +1,292 @@
-/*
- * RMIAlgorithm
- */
-
-package messif.algorithms;
-
-import java.io.BufferedOutputStream;
-import java.io.IOException;
-import java.io.ObjectInputStream;
-import java.io.ObjectOutputStream;
-import java.net.InetAddress;
-import java.net.Socket;
-import java.net.UnknownHostException;
-import java.util.List;
-<<<<<<< HEAD
-=======
-import messif.objects.LocalAbstractObject;
->>>>>>> 62cac40f
-import messif.network.NetworkNode;
-import messif.operations.AbstractOperation;
-import messif.statistics.OperationStatistics;
-
-/**
- * Uses a RMI connection to remote algorithm to simulate local algorithm.
- * @see AlgorithmRMIServer
- * @author xbatko
- */
-public class RMIAlgorithm extends Algorithm {
-    /** class id for serialization */
-    private static final long serialVersionUID = 659874587001L;
-
-    //****************** Attributes ******************//
-
-    /** Remote algorithm's IP address */
-    private final InetAddress host;
-
-    /** Remote algorithm's RMI port */
-    private final int port;
-
-    /** Number of reconnection tries if the RMI connection fails */
-    private final int connectionRetries;
-
-    /** Opened RMI connection to remote algorithm */
-    private transient Socket socket;
-    /** RMI connection output stream for sending method invocations to the remote algorithm */
-    private transient ObjectOutputStream out;
-    /** RMI connection input stream for reading remote algorithm results */
-    private transient ObjectInputStream in;
-
-
-    //****************** Constructors ******************//
-
-    /**
-     * Creates a new instance of RMI algorithm.
-     * @param host the remote algorithm's IP address
-     * @param port the remote algorithm's RMI port
-     * @param connectionRetries the number of reconnection tries if the RMI connection fails
-     */
-    public RMIAlgorithm(InetAddress host, int port, int connectionRetries) {
-        super(null);
-        this.host = host;
-        this.port = port;
-        this.connectionRetries = connectionRetries;
-    }
-
-    /**
-     * Creates a new instance of RMI algorithm.
-     * @param host the remote algorithm's IP address
-     * @param port the remote algorithm's RMI port
-     */
-    public RMIAlgorithm(InetAddress host, int port) {
-        this(host, port, 1);
-    }
-
-    /**
-     * Creates a new instance of RMI algorithm.
-     * @param host the remote algorithm's host name
-     * @param port the remote algorithm's RMI port
-     * @param connectionRetries the number of reconnection tries if the RMI connection fails
-     * @throws UnknownHostException if the host name cannot be resolved to IP address
-     */
-    public RMIAlgorithm(String host, int port, int connectionRetries) throws UnknownHostException {
-        this(InetAddress.getByName(host), port, connectionRetries);
-    }
-
-    /**
-     * Creates a new instance of RMI algorithm.
-     * @param host the remote algorithm's host name
-     * @param port the remote algorithm's RMI port
-     * @throws UnknownHostException if the host name cannot be resolved to IP address
-     */
-    @AlgorithmConstructor(description = "creates an RMI algorithm stub", arguments = {"host", "RMI port"})
-    public RMIAlgorithm(String host, int port) throws UnknownHostException {
-        this(InetAddress.getByName(host), port);
-    }
-
-    /**
-     * Creates a new instance of RMI algorithm.
-     * @param networkNode host + RMI port of the remote algorithm
-     */
-    @AlgorithmConstructor(description = "creates an RMI algorithm stub", arguments = {"network node"})
-    public RMIAlgorithm(NetworkNode networkNode) {
-        this(networkNode.getHost(), networkNode.getPort());
-    }
-
-    @Override
-    public void finalize() throws Throwable {
-        // Clean up connection
-        disconnect();
-    }
-
-
-    //****************** Connection control methods ******************//
-
-    /**
-     * Returns the remote algorithm's IP address.
-     * @return the remote algorithm's IP address
-     */
-    public InetAddress getHost() {
-        return host;
-    }
-
-    /**
-     * Returns the remote algorithm's RMI port.
-     * @return the remote algorithm's RMI port
-     */
-    public int getPort() {
-        return port;
-    }
-
-    /**
-     * Returns <tt>true</tt> if the algorithm is currently connected.
-     * @return <tt>true</tt> if the algorithm is currently connected
-     */
-    public boolean isConnected() {
-        return (socket != null) && socket.isConnected();
-    }
-
-    /**
-     * Connects this algorithm to the RMI service.
-     * @throws IOException if there was a problem connecting
-     */
-    public synchronized void connect() throws IOException {
-        if (!isConnected()) {
-            socket = new Socket(host, port);
-            out = new ObjectOutputStream(new BufferedOutputStream(socket.getOutputStream()));
-            out.flush();
-            in = new ObjectInputStream(socket.getInputStream());
-        }
-    }
-
-    /**
-     * Disconnects this algorithm from the RMI service.
-     */
-    public synchronized void disconnect() {
-        if (socket != null) {
-            try {
-                socket.close();
-            } catch (IOException ignore) {} // The IO exceptions when closing connection are ignored
-            socket = null;
-            in = null;
-            out = null;
-        }
-    }
-
-
-    //****************** Remote method invocation ******************//
-
-    /**
-     * Executes a given method on the remote algorithm and returns result.
-     * If an I/O error occurrs during the communication, the connection is tried
-     * to be reestablished for <code>reconnectRetries</code> times. After that
-     * an {@link IllegalStateException} is thrown.
-     * Note that the result returned might be an exception.
-     * @param methodName the name of the method to execute on the remote algorithm
-     * @param reconnectRetries the number of 
-     * @param methodArguments the arguments for the method
-     * @return the method result or exception
-     * @throws IllegalStateException if there was a problem communicating with the remote algorithm
-     * @throws IllegalArgumentException if there was a problem reading the class in the remote algorithm's result
-     */
-    private synchronized Object methodExecute(String methodName, int reconnectRetries, Object... methodArguments) throws IllegalStateException, IllegalArgumentException {
-        for (;;) {
-            try {
-                connect(); // Does nothing if already connected
-                out.writeUTF(methodName);
-                out.writeUnshared(methodArguments);
-                out.reset();
-                out.flush();
-                return in.readUnshared();
-            } catch (IOException e) {
-                disconnect();
-                if (reconnectRetries-- <= 0)
-                    throw new IllegalStateException("Error communicating with remote algorithm", e);
-            } catch (ClassNotFoundException e) {
-                throw new IllegalArgumentException("Cannot read result of '" + methodName + "': " + e);
-            }
-        }
-    }
-
-    /**
-     * Executes a given method on the remote algorithm and returns result.
-     * If an exception is thrown on the other side, it is wrapped into IllegalStateException.
-     * @param methodName the name of the method to execute on the remote algorithm
-     * @param methodArguments the arguments for the method
-     * @return the method result or exception
-     * @throws IllegalStateException if there was a problem communicating with the remote algorithm
-     * @throws IllegalArgumentException if there was a problem reading the class in the remote algorithm's result
-     */
-    private Object methodExecute(String methodName, Object... methodArguments) throws IllegalArgumentException, IllegalStateException {
-        Object rtv = methodExecute(methodName, connectionRetries, methodArguments);
-        if (rtv instanceof Exception)
-            throw handleException(rtv);
-        return rtv;
-    }
-
-    /**
-     * If the given exception is {@link RuntimeException}, it is returned directly.
-     * Otherwise the original cause is searched, then wrapped into IllegalArgumentException
-     * and returned.
-     * @param exception the exception object to handle
-     * @return returns the wrapped runtime exception
-     * @returns the handled exception
-     */
-    private RuntimeException handleException(Object exception) {
-        if (exception instanceof RuntimeException) {
-            return (RuntimeException)exception;
-        } else {
-            // Unwrap exception
-            Throwable ex = (Exception)exception;
-            while (ex.getCause() != null)
-                ex = ex.getCause();
-
-            // Wrap into runtime exception of illegal state
-            return new IllegalArgumentException(ex);
-        }
-    }
-
-
-    //****************** Wrappers for algorithm methods ******************//
-
-    @Override
-    public String getName() {
-        return (String)methodExecute("getName");
-    }
-
-    @Override
-    @SuppressWarnings("unchecked")
-    public Class<? extends LocalAbstractObject> getObjectClass() {
-        return (Class<? extends LocalAbstractObject>)methodExecute("getObjectClass"); // This cast IS checked
-    }
-
-    @Override
-    public int getRunningOperationsCount() {
-        return (Integer)methodExecute("getRunningOperationsCount");
-    }
-
-    @Override
-    public OperationStatistics getOperationStatistics() {
-        return (OperationStatistics)methodExecute("getOperationStatistics");
-    }
-
-    @Override
-    public void resetOperationStatistics() {
-        methodExecute("resetOperationStatistics");
-    }
-
-    @Override
-    @SuppressWarnings("unchecked")
-    public List<Class<? extends AbstractOperation>> getSupportedOperations() {
-        return (List<Class<? extends AbstractOperation>>)methodExecute("getSupportedOperations"); // This cast IS checked
-    }
-
-    @Override
-    @SuppressWarnings("unchecked")
-    public <T extends AbstractOperation> List<Class<? extends T>> getSupportedOperations(Class<? extends T> subclassToSearch) {
-        return (List<Class<? extends T>>)methodExecute("getSupportedOperations", subclassToSearch); // This cast IS checked
-    }
-
-    @Override
-    @SuppressWarnings("unchecked")
-    public <T extends AbstractOperation> T executeOperation(T operation) throws AlgorithmMethodException, NoSuchMethodException {
-        Object rtv = methodExecute("executeOperation", connectionRetries, operation);
-        if (rtv instanceof Exception) {
-            if (rtv instanceof AlgorithmMethodException)
-                throw (AlgorithmMethodException)rtv;
-            if (rtv instanceof NoSuchMethodException)
-                throw (NoSuchMethodException)rtv;
-            throw handleException(rtv);
-        } else {
-            return (T)rtv;
-        }
-    }
-
-}+/*
+ * RMIAlgorithm
+ */
+
+package messif.algorithms;
+
+import java.io.BufferedOutputStream;
+import java.io.IOException;
+import java.io.ObjectInputStream;
+import java.io.ObjectOutputStream;
+import java.net.InetAddress;
+import java.net.Socket;
+import java.net.UnknownHostException;
+import java.util.List;
+import messif.objects.LocalAbstractObject;
+import messif.network.NetworkNode;
+import messif.operations.AbstractOperation;
+import messif.statistics.OperationStatistics;
+
+/**
+ * Uses a RMI connection to remote algorithm to simulate local algorithm.
+ * @see AlgorithmRMIServer
+ * @author xbatko
+ */
+public class RMIAlgorithm extends Algorithm {
+    /** class id for serialization */
+    private static final long serialVersionUID = 659874587001L;
+
+    //****************** Attributes ******************//
+
+    /** Remote algorithm's IP address */
+    private final InetAddress host;
+
+    /** Remote algorithm's RMI port */
+    private final int port;
+
+    /** Number of reconnection tries if the RMI connection fails */
+    private final int connectionRetries;
+
+    /** Opened RMI connection to remote algorithm */
+    private transient Socket socket;
+    /** RMI connection output stream for sending method invocations to the remote algorithm */
+    private transient ObjectOutputStream out;
+    /** RMI connection input stream for reading remote algorithm results */
+    private transient ObjectInputStream in;
+
+
+    //****************** Constructors ******************//
+
+    /**
+     * Creates a new instance of RMI algorithm.
+     * @param host the remote algorithm's IP address
+     * @param port the remote algorithm's RMI port
+     * @param connectionRetries the number of reconnection tries if the RMI connection fails
+     */
+    public RMIAlgorithm(InetAddress host, int port, int connectionRetries) {
+        super(null);
+        this.host = host;
+        this.port = port;
+        this.connectionRetries = connectionRetries;
+    }
+
+    /**
+     * Creates a new instance of RMI algorithm.
+     * @param host the remote algorithm's IP address
+     * @param port the remote algorithm's RMI port
+     */
+    public RMIAlgorithm(InetAddress host, int port) {
+        this(host, port, 1);
+    }
+
+    /**
+     * Creates a new instance of RMI algorithm.
+     * @param host the remote algorithm's host name
+     * @param port the remote algorithm's RMI port
+     * @param connectionRetries the number of reconnection tries if the RMI connection fails
+     * @throws UnknownHostException if the host name cannot be resolved to IP address
+     */
+    public RMIAlgorithm(String host, int port, int connectionRetries) throws UnknownHostException {
+        this(InetAddress.getByName(host), port, connectionRetries);
+    }
+
+    /**
+     * Creates a new instance of RMI algorithm.
+     * @param host the remote algorithm's host name
+     * @param port the remote algorithm's RMI port
+     * @throws UnknownHostException if the host name cannot be resolved to IP address
+     */
+    @AlgorithmConstructor(description = "creates an RMI algorithm stub", arguments = {"host", "RMI port"})
+    public RMIAlgorithm(String host, int port) throws UnknownHostException {
+        this(InetAddress.getByName(host), port);
+    }
+
+    /**
+     * Creates a new instance of RMI algorithm.
+     * @param networkNode host + RMI port of the remote algorithm
+     */
+    @AlgorithmConstructor(description = "creates an RMI algorithm stub", arguments = {"network node"})
+    public RMIAlgorithm(NetworkNode networkNode) {
+        this(networkNode.getHost(), networkNode.getPort());
+    }
+
+    @Override
+    public void finalize() throws Throwable {
+        // Clean up connection
+        disconnect();
+    }
+
+
+    //****************** Connection control methods ******************//
+
+    /**
+     * Returns the remote algorithm's IP address.
+     * @return the remote algorithm's IP address
+     */
+    public InetAddress getHost() {
+        return host;
+    }
+
+    /**
+     * Returns the remote algorithm's RMI port.
+     * @return the remote algorithm's RMI port
+     */
+    public int getPort() {
+        return port;
+    }
+
+    /**
+     * Returns <tt>true</tt> if the algorithm is currently connected.
+     * @return <tt>true</tt> if the algorithm is currently connected
+     */
+    public boolean isConnected() {
+        return (socket != null) && socket.isConnected();
+    }
+
+    /**
+     * Connects this algorithm to the RMI service.
+     * @throws IOException if there was a problem connecting
+     */
+    public synchronized void connect() throws IOException {
+        if (!isConnected()) {
+            socket = new Socket(host, port);
+            out = new ObjectOutputStream(new BufferedOutputStream(socket.getOutputStream()));
+            out.flush();
+            in = new ObjectInputStream(socket.getInputStream());
+        }
+    }
+
+    /**
+     * Disconnects this algorithm from the RMI service.
+     */
+    public synchronized void disconnect() {
+        if (socket != null) {
+            try {
+                socket.close();
+            } catch (IOException ignore) {} // The IO exceptions when closing connection are ignored
+            socket = null;
+            in = null;
+            out = null;
+        }
+    }
+
+
+    //****************** Remote method invocation ******************//
+
+    /**
+     * Executes a given method on the remote algorithm and returns result.
+     * If an I/O error occurrs during the communication, the connection is tried
+     * to be reestablished for <code>reconnectRetries</code> times. After that
+     * an {@link IllegalStateException} is thrown.
+     * Note that the result returned might be an exception.
+     * @param methodName the name of the method to execute on the remote algorithm
+     * @param reconnectRetries the number of 
+     * @param methodArguments the arguments for the method
+     * @return the method result or exception
+     * @throws IllegalStateException if there was a problem communicating with the remote algorithm
+     * @throws IllegalArgumentException if there was a problem reading the class in the remote algorithm's result
+     */
+    private synchronized Object methodExecute(String methodName, int reconnectRetries, Object... methodArguments) throws IllegalStateException, IllegalArgumentException {
+        for (;;) {
+            try {
+                connect(); // Does nothing if already connected
+                out.writeUTF(methodName);
+                out.writeUnshared(methodArguments);
+                out.reset();
+                out.flush();
+                return in.readUnshared();
+            } catch (IOException e) {
+                disconnect();
+                if (reconnectRetries-- <= 0)
+                    throw new IllegalStateException("Error communicating with remote algorithm", e);
+            } catch (ClassNotFoundException e) {
+                throw new IllegalArgumentException("Cannot read result of '" + methodName + "': " + e);
+            }
+        }
+    }
+
+    /**
+     * Executes a given method on the remote algorithm and returns result.
+     * If an exception is thrown on the other side, it is wrapped into IllegalStateException.
+     * @param methodName the name of the method to execute on the remote algorithm
+     * @param methodArguments the arguments for the method
+     * @return the method result or exception
+     * @throws IllegalStateException if there was a problem communicating with the remote algorithm
+     * @throws IllegalArgumentException if there was a problem reading the class in the remote algorithm's result
+     */
+    private Object methodExecute(String methodName, Object... methodArguments) throws IllegalArgumentException, IllegalStateException {
+        Object rtv = methodExecute(methodName, connectionRetries, methodArguments);
+        if (rtv instanceof Exception)
+            throw handleException(rtv);
+        return rtv;
+    }
+
+    /**
+     * If the given exception is {@link RuntimeException}, it is returned directly.
+     * Otherwise the original cause is searched, then wrapped into IllegalArgumentException
+     * and returned.
+     * @param exception the exception object to handle
+     * @return returns the wrapped runtime exception
+     * @returns the handled exception
+     */
+    private RuntimeException handleException(Object exception) {
+        if (exception instanceof RuntimeException) {
+            return (RuntimeException)exception;
+        } else {
+            // Unwrap exception
+            Throwable ex = (Exception)exception;
+            while (ex.getCause() != null)
+                ex = ex.getCause();
+
+            // Wrap into runtime exception of illegal state
+            return new IllegalArgumentException(ex);
+        }
+    }
+
+
+    //****************** Wrappers for algorithm methods ******************//
+
+    @Override
+    public String getName() {
+        return (String)methodExecute("getName");
+    }
+
+    @Override
+    @SuppressWarnings("unchecked")
+    public Class<? extends LocalAbstractObject> getObjectClass() {
+        return (Class<? extends LocalAbstractObject>)methodExecute("getObjectClass"); // This cast IS checked
+    }
+
+    @Override
+    public int getRunningOperationsCount() {
+        return (Integer)methodExecute("getRunningOperationsCount");
+    }
+
+    @Override
+    public OperationStatistics getOperationStatistics() {
+        return (OperationStatistics)methodExecute("getOperationStatistics");
+    }
+
+    @Override
+    public void resetOperationStatistics() {
+        methodExecute("resetOperationStatistics");
+    }
+
+    @Override
+    @SuppressWarnings("unchecked")
+    public List<Class<? extends AbstractOperation>> getSupportedOperations() {
+        return (List<Class<? extends AbstractOperation>>)methodExecute("getSupportedOperations"); // This cast IS checked
+    }
+
+    @Override
+    @SuppressWarnings("unchecked")
+    public <T extends AbstractOperation> List<Class<? extends T>> getSupportedOperations(Class<? extends T> subclassToSearch) {
+        return (List<Class<? extends T>>)methodExecute("getSupportedOperations", subclassToSearch); // This cast IS checked
+    }
+
+    @Override
+    @SuppressWarnings("unchecked")
+    public <T extends AbstractOperation> T executeOperation(T operation) throws AlgorithmMethodException, NoSuchMethodException {
+        Object rtv = methodExecute("executeOperation", connectionRetries, operation);
+        if (rtv instanceof Exception) {
+            if (rtv instanceof AlgorithmMethodException)
+                throw (AlgorithmMethodException)rtv;
+            if (rtv instanceof NoSuchMethodException)
+                throw (NoSuchMethodException)rtv;
+            throw handleException(rtv);
+        } else {
+            return (T)rtv;
+        }
+    }
+
+}