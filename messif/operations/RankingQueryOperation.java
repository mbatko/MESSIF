--- conflicted
+++ resolved
@@ -1,342 +1,314 @@
-/*
- * RankingQueryOperation.java
- *
- * Created on 3. cervenec 2008, 13:16
- */
-
-package messif.operations;
-
-import java.util.Iterator;
-import java.util.NoSuchElementException;
-import messif.objects.AbstractObject;
-import messif.objects.LocalAbstractObject;
-import messif.objects.MetaObject;
-import messif.objects.util.DistanceRanked;
-import messif.objects.util.RankedAbstractMetaObject;
-import messif.objects.util.RankedAbstractObject;
-import messif.objects.util.RankedSortedCollection;
-
-
-/**
- * The base class for query operations that return {@link AbstractObject objects}
- * ranked by a distance. For example, all basic metric queries are ranking, since
- * range or k-nearest neighbor queries return objects ranked according to their
- * distance to the query object.
- * 
- * <p>
- * Each object in the answer must implement a {@link DistanceRanked} interface
- * that provides access to the distance of the particular answer.
- * Note that the distance only makes sense in the context of a query.
- * </p>
- * 
- * @author xbatko
- */
-public abstract class RankingQueryOperation extends QueryOperation<RankedAbstractObject> {
-    /** class id for serialization */
-    private static final long serialVersionUID = 1L;
-
-    //****************** Attributes ******************//
-
-    /** Set holding the answer of this query */
-    private RankedSortedCollection answer;
-
-    /** Flag whether to store sub-distances for metaobjects */
-    private final boolean storeMetaDistances;
-
-    //****************** Constructor ******************//
-
-    /**
-     * Creates a new instance of RankingQueryOperation.
-     * Objects added to answer are {@link AnswerType#REMOTE_OBJECTS changed to remote objects}.
-     * Unlimited number of objects can be added to the answer.
-     */
-    protected RankingQueryOperation() {
-        this(Integer.MAX_VALUE);
-    }
-
-    /**
-     * Creates a new instance of RankingQueryOperation.
-     * Objects added to answer are {@link AnswerType#REMOTE_OBJECTS changed to remote objects}.
-     * @param maxAnswerSize sets the maximal answer size
-     * @throws IllegalArgumentException if the maximal answer size is negative
-     */
-    protected RankingQueryOperation(int maxAnswerSize) throws IllegalArgumentException {
-        this(AnswerType.REMOTE_OBJECTS, maxAnswerSize);
-    }
-
-    /**
-     * Creates a new instance of RankingQueryOperation.
-     * @param answerType the type of objects this operation stores in its answer
-     * @param maxAnswerSize sets the maximal answer size
-     * @throws IllegalArgumentException if the maximal answer size is negative
-     */
-    protected RankingQueryOperation(AnswerType answerType, int maxAnswerSize) throws IllegalArgumentException {
-        this(answerType, maxAnswerSize, false);
-    }
-
-    /**
-     * Creates a new instance of RankingQueryOperation.
-     * @param answerType the type of objects this operation stores in its answer
-     * @param maxAnswerSize sets the maximal answer size
-     * @param storeMetaDistances if <tt>true</tt>, all processed {@link MetaObject meta objects} will
-     *          store their {@link RankedAbstractMetaObject sub-distances} in the answer
-     * @throws IllegalArgumentException if the maximal answer size is negative
-     */
-    protected RankingQueryOperation(AnswerType answerType, int maxAnswerSize, boolean storeMetaDistances) throws IllegalArgumentException {
-        super(answerType);
-        this.storeMetaDistances = storeMetaDistances;
-<<<<<<< HEAD
-=======
-        if (maxAnswerSize < Integer.MAX_VALUE)
-            this.answer = new RankedSortedCollection(maxAnswerSize, maxAnswerSize);
-        else
-            this.answer = new RankedSortedCollection();
-    }
-
-
-    //****************** Clonning ******************//
-    
-    /**
-     * Create a duplicate of this operation.
-     * The answer of the query is not clonned.
-     *
-     * @return a clone of this operation
-     * @throws CloneNotSupportedException if the operation instance cannot be cloned
-     */
-    @Override
-    public RankingQueryOperation clone() throws CloneNotSupportedException {
-        RankingQueryOperation operation = (RankingQueryOperation)super.clone();
-
-        // Create a new collection for the answer set
-        int maxAnswerSize = operation.answer.getMaximalCapacity();
->>>>>>> 62cac40f
-        if (maxAnswerSize < Integer.MAX_VALUE)
-            operation.answer = new RankedSortedCollection(maxAnswerSize, maxAnswerSize);
-        else
-            operation.answer = new RankedSortedCollection();
-
-        return operation;
-    }
-
-
-    //****************** Overrides for answer set ******************//
-
-    /**
-     * Set a new collection that maintains the answer list of this ranking query.
-     * Note that this method should be used only for changing the reranking/filtering
-     * of the results.
-     * @param collection a new instance of answer collection
-     */
-    public void setAnswerCollection(RankedSortedCollection collection) {
-        if (!collection.isEmpty())
-            collection.clear();
-        collection.addAll(answer);
-        this.answer = collection;
-    }
-
-    @Override
-    public Class<? extends RankedAbstractObject> getAnswerClass() {
-        return RankedAbstractObject.class;
-    }
-
-    @Override
-    public int getAnswerCount() {
-        return answer.size();
-    }
-    
-    @Override
-    public Iterator<RankedAbstractObject> getAnswer() {
-        return answer.iterator();
-    }
-
-    public Iterator<RankedAbstractObject> getAnswer(int skip, int count) {
-        return answer.iterator(skip, count);
-    }
-
-    @Override
-    public Iterator<AbstractObject> getAnswerObjects() {
-        final Iterator<RankedAbstractObject> iterator = getAnswer();
-        return new Iterator<AbstractObject>() {
-            public boolean hasNext() {
-                return iterator.hasNext();
-            }
-
-            public AbstractObject next() {
-                return iterator.next().getObject();
-            }
-
-            public void remove() {
-                iterator.remove();
-            }
-        };
-    }
-
-    /**
-     * Returns the current last ranked object in the answer.
-     * @return the current last ranked object in the answer
-     * @throws NoSuchElementException if the answer is empty
-     */
-    public RankedAbstractObject getLastAnswer() throws NoSuchElementException {
-        return answer.last();
-    }
-
-    /**
-     * Returns the current last ranked object in the answer.
-     * @return the current last ranked object in the answer
-     * @throws NoSuchElementException if the answer is empty
-     */
-    public RankedAbstractObject getLastAnswer() throws NoSuchElementException {
-        return answer.last();
-    }
-
-    /**
-     * Returns the distance of the last object in the answer.
-     * @return the distance of the last object in the answer
-     * @throws NoSuchElementException if the answer is empty
-     */
-    public float getAnswerDistance() throws NoSuchElementException {
-        return answer.getLastDistance();
-    }
-
-    /**
-     * Returns <tt>true</tt> if the current answer has reached 
-     * the maximal number of objects, i.e., the <code>maxAnswerSize</code>
-     * specified in constructor.
-     * @return <tt>true</tt> if the current answer has reached the maximal size
-     */
-    public boolean isAnswerFull() {
-        return answer.isFull();
-    }
-
-    /**
-     * Returns the threshold distance for the current answer of this query.
-     * If the answer has not reached the maximal size (specified in constructor) yet,
-     * {@link LocalAbstractObject#MAX_DISTANCE} is returned.
-     * Otherwise, the distance of the last answer's object is returned.
-     * @return the distance to the last object in the answer list or
-     *         {@link LocalAbstractObject#MAX_DISTANCE} if there are not enough objects.
-     */
-    public float getAnswerThreshold() {
-        return answer.getThresholdDistance();
-    }
-
-    /**
-     * Returns <tt>true</tt> if sub-distances for metaobjects are stored in the answer.
-     * @return <tt>true</tt> if sub-distances for metaobjects are stored in the answer
-     */
-    public boolean isStoringMetaDistances() {
-        return storeMetaDistances;
-    }
-    
-    /**
-     * Add an object to the answer. The rank of the object is computed automatically
-     * as a distance between the query object and the specified object.
-     * 
-     * @param queryObject the query object against which to compute the distance (rank)
-     * @param object the object to add
-     * @param distThreshold the threshold on distance;
-     *      if the computed distance exceeds the threshold (sharply),
-     *      the object is not added to the answer
-     * @return the distance-ranked object object that was added to answer or <tt>null</tt> if the object was not added
-     */
-    public RankedAbstractObject addToAnswer(LocalAbstractObject queryObject, LocalAbstractObject object, float distThreshold) {
-<<<<<<< HEAD
-        if (queryObject instanceof MetaObject && storeMetaDistances) {
-            MetaObject metaQueryObject = (MetaObject)queryObject;
-            float[] metaDistances = new float[metaQueryObject.getObjectCount()];
-            float distance = metaQueryObject.getDistance(object, metaDistances, distThreshold);
-            if (distance > distThreshold)
-                return null;
-            return addToAnswer(object, distance, metaDistances);
-        } else {
-            float distance = queryObject.getDistance(object, distThreshold);
-            if (distance > distThreshold)
-                return null;
-            return addToAnswer(object, distance, null);
-        }
-=======
-        if (object == null)
-            return null;
-        float[] metaDistances = storeMetaDistances?queryObject.createMetaDistancesHolder():null;
-        float distance = queryObject.getDistance(object, metaDistances, distThreshold);
-        if (distance > distThreshold)
-            return null;
-        return addToAnswer(object, distance, metaDistances);
->>>>>>> 62cac40f
-    }
-
-     /**
-     * Add a distance-ranked object to the answer.
-     * Preserve the information about distances of the respective sub-objects.
-     * @param object the object to add
-     * @param distance the distance of object
-     * @param objectDistances the array of distances to the respective sub-objects (can be <tt>null</tt>)
-     * @return the distance-ranked object object that was added to answer or <tt>null</tt> if the object was not added
-     * @throws IllegalArgumentException if the answer type of this operation requires clonning but the passed object cannot be cloned
-     */
-    public final RankedAbstractObject addToAnswer(AbstractObject object, float distance, float[] objectDistances) throws IllegalArgumentException {
-        if (object == null)
-            return null;
-        RankedAbstractObject rankedObject;
-        try {
-            // Create the ranked object encapsulation
-            if (objectDistances == null)
-                rankedObject = new RankedAbstractObject(answerType.update(object), distance);
-            else
-                rankedObject = new RankedAbstractMetaObject(answerType.update(object), distance, objectDistances);
-        } catch (CloneNotSupportedException e) {
-            throw new IllegalArgumentException(e);
-        }
-
-        // Add the encapsulated object to the answer
-        if (answer.add(rankedObject))
-            return rankedObject;
-        else
-            return null;
-    }
-
-    /**
-     * Reset the current query answer.
-     * All objects from the answer are deleted, {@link #getAnswerCount()} will return zero.
-     */
-    @Override
-    public void resetAnswer() {
-        answer.clear();
-    }
-
-    /**
-     * Update the error code and answer of this operation from another operation.
-     * @param operation the source operation from which to get the update
-     * @throws IllegalArgumentException if the answer of the specified operation is incompatible with this one
-     */
-    @Override
-    public final void updateFrom(AbstractOperation operation) throws IllegalArgumentException {
-        super.updateFrom(operation);
-        if (operation instanceof RankingQueryOperation)
-            updateFrom((RankingQueryOperation)operation);
-        else
-            throw new IllegalArgumentException(getClass().getSimpleName() + " cannot be updated from " + operation.getClass().getSimpleName());
-    }
-
-    /**
-     * Update the answer of this operation from a {@link RankingQueryOperation}.
-     * @param operation the source operation from which to get the update
-     */
-    protected void updateFrom(RankingQueryOperation operation) {
-        answer.addAll(operation.answer);
-    }
-
-    /**
-     * Clear non-messif data stored in operation.
-     * This method is intended to be called whenever the operation is
-     * sent back to client in order to minimize problems with unknown
-     * classes after deserialization.
-     */
-    @Override
-    public void clearSurplusData() {
-        super.clearSurplusData();
-        for (RankedAbstractObject obj : answer)
-            obj.clearSurplusData();
-    }
-
-}+/*
+ * RankingQueryOperation.java
+ *
+ * Created on 3. cervenec 2008, 13:16
+ */
+
+package messif.operations;
+
+import java.util.Iterator;
+import java.util.NoSuchElementException;
+import messif.objects.AbstractObject;
+import messif.objects.LocalAbstractObject;
+import messif.objects.MetaObject;
+import messif.objects.util.DistanceRanked;
+import messif.objects.util.RankedAbstractMetaObject;
+import messif.objects.util.RankedAbstractObject;
+import messif.objects.util.RankedSortedCollection;
+
+
+/**
+ * The base class for query operations that return {@link AbstractObject objects}
+ * ranked by a distance. For example, all basic metric queries are ranking, since
+ * range or k-nearest neighbor queries return objects ranked according to their
+ * distance to the query object.
+ * 
+ * <p>
+ * Each object in the answer must implement a {@link DistanceRanked} interface
+ * that provides access to the distance of the particular answer.
+ * Note that the distance only makes sense in the context of a query.
+ * </p>
+ * 
+ * @author xbatko
+ */
+public abstract class RankingQueryOperation extends QueryOperation<RankedAbstractObject> {
+    /** class id for serialization */
+    private static final long serialVersionUID = 1L;
+
+    //****************** Attributes ******************//
+
+    /** Set holding the answer of this query */
+    private RankedSortedCollection answer;
+
+    /** Flag whether to store sub-distances for metaobjects */
+    private final boolean storeMetaDistances;
+
+    //****************** Constructor ******************//
+
+    /**
+     * Creates a new instance of RankingQueryOperation.
+     * Objects added to answer are {@link AnswerType#REMOTE_OBJECTS changed to remote objects}.
+     * Unlimited number of objects can be added to the answer.
+     */
+    protected RankingQueryOperation() {
+        this(Integer.MAX_VALUE);
+    }
+
+    /**
+     * Creates a new instance of RankingQueryOperation.
+     * Objects added to answer are {@link AnswerType#REMOTE_OBJECTS changed to remote objects}.
+     * @param maxAnswerSize sets the maximal answer size
+     * @throws IllegalArgumentException if the maximal answer size is negative
+     */
+    protected RankingQueryOperation(int maxAnswerSize) throws IllegalArgumentException {
+        this(AnswerType.REMOTE_OBJECTS, maxAnswerSize);
+    }
+
+    /**
+     * Creates a new instance of RankingQueryOperation.
+     * @param answerType the type of objects this operation stores in its answer
+     * @param maxAnswerSize sets the maximal answer size
+     * @throws IllegalArgumentException if the maximal answer size is negative
+     */
+    protected RankingQueryOperation(AnswerType answerType, int maxAnswerSize) throws IllegalArgumentException {
+        this(answerType, maxAnswerSize, false);
+    }
+
+    /**
+     * Creates a new instance of RankingQueryOperation.
+     * @param answerType the type of objects this operation stores in its answer
+     * @param maxAnswerSize sets the maximal answer size
+     * @param storeMetaDistances if <tt>true</tt>, all processed {@link MetaObject meta objects} will
+     *          store their {@link RankedAbstractMetaObject sub-distances} in the answer
+     * @throws IllegalArgumentException if the maximal answer size is negative
+     */
+    protected RankingQueryOperation(AnswerType answerType, int maxAnswerSize, boolean storeMetaDistances) throws IllegalArgumentException {
+        super(answerType);
+        this.storeMetaDistances = storeMetaDistances;
+        if (maxAnswerSize < Integer.MAX_VALUE)
+            this.answer = new RankedSortedCollection(maxAnswerSize, maxAnswerSize);
+        else
+            this.answer = new RankedSortedCollection();
+    }
+
+
+    //****************** Clonning ******************//
+    
+    /**
+     * Create a duplicate of this operation.
+     * The answer of the query is not clonned.
+     *
+     * @return a clone of this operation
+     * @throws CloneNotSupportedException if the operation instance cannot be cloned
+     */
+    @Override
+    public RankingQueryOperation clone() throws CloneNotSupportedException {
+        RankingQueryOperation operation = (RankingQueryOperation)super.clone();
+
+        // Create a new collection for the answer set
+        int maxAnswerSize = operation.answer.getMaximalCapacity();
+        if (maxAnswerSize < Integer.MAX_VALUE)
+            operation.answer = new RankedSortedCollection(maxAnswerSize, maxAnswerSize);
+        else
+            operation.answer = new RankedSortedCollection();
+
+        return operation;
+    }
+
+
+    //****************** Overrides for answer set ******************//
+
+    /**
+     * Set a new collection that maintains the answer list of this ranking query.
+     * Note that this method should be used only for changing the reranking/filtering
+     * of the results.
+     * @param collection a new instance of answer collection
+     */
+    public void setAnswerCollection(RankedSortedCollection collection) {
+        if (!collection.isEmpty())
+            collection.clear();
+        collection.addAll(answer);
+        this.answer = collection;
+    }
+
+    @Override
+    public Class<? extends RankedAbstractObject> getAnswerClass() {
+        return RankedAbstractObject.class;
+    }
+
+    @Override
+    public int getAnswerCount() {
+        return answer.size();
+    }
+    
+    @Override
+    public Iterator<RankedAbstractObject> getAnswer() {
+        return answer.iterator();
+    }
+
+    public Iterator<RankedAbstractObject> getAnswer(int skip, int count) {
+        return answer.iterator(skip, count);
+    }
+
+    @Override
+    public Iterator<AbstractObject> getAnswerObjects() {
+        final Iterator<RankedAbstractObject> iterator = getAnswer();
+        return new Iterator<AbstractObject>() {
+            public boolean hasNext() {
+                return iterator.hasNext();
+            }
+
+            public AbstractObject next() {
+                return iterator.next().getObject();
+            }
+
+            public void remove() {
+                iterator.remove();
+            }
+        };
+    }
+
+    /**
+     * Returns the current last ranked object in the answer.
+     * @return the current last ranked object in the answer
+     * @throws NoSuchElementException if the answer is empty
+     */
+    public RankedAbstractObject getLastAnswer() throws NoSuchElementException {
+        return answer.last();
+    }
+
+    /**
+     * Returns the distance of the last object in the answer.
+     * @return the distance of the last object in the answer
+     * @throws NoSuchElementException if the answer is empty
+     */
+    public float getAnswerDistance() throws NoSuchElementException {
+        return answer.getLastDistance();
+    }
+
+    /**
+     * Returns <tt>true</tt> if the current answer has reached 
+     * the maximal number of objects, i.e., the <code>maxAnswerSize</code>
+     * specified in constructor.
+     * @return <tt>true</tt> if the current answer has reached the maximal size
+     */
+    public boolean isAnswerFull() {
+        return answer.isFull();
+    }
+
+    /**
+     * Returns the threshold distance for the current answer of this query.
+     * If the answer has not reached the maximal size (specified in constructor) yet,
+     * {@link LocalAbstractObject#MAX_DISTANCE} is returned.
+     * Otherwise, the distance of the last answer's object is returned.
+     * @return the distance to the last object in the answer list or
+     *         {@link LocalAbstractObject#MAX_DISTANCE} if there are not enough objects.
+     */
+    public float getAnswerThreshold() {
+        return answer.getThresholdDistance();
+    }
+
+    /**
+     * Returns <tt>true</tt> if sub-distances for metaobjects are stored in the answer.
+     * @return <tt>true</tt> if sub-distances for metaobjects are stored in the answer
+     */
+    public boolean isStoringMetaDistances() {
+        return storeMetaDistances;
+    }
+    
+    /**
+     * Add an object to the answer. The rank of the object is computed automatically
+     * as a distance between the query object and the specified object.
+     * 
+     * @param queryObject the query object against which to compute the distance (rank)
+     * @param object the object to add
+     * @param distThreshold the threshold on distance;
+     *      if the computed distance exceeds the threshold (sharply),
+     *      the object is not added to the answer
+     * @return the distance-ranked object object that was added to answer or <tt>null</tt> if the object was not added
+     */
+    public RankedAbstractObject addToAnswer(LocalAbstractObject queryObject, LocalAbstractObject object, float distThreshold) {
+        if (object == null)
+            return null;
+        float[] metaDistances = storeMetaDistances?queryObject.createMetaDistancesHolder():null;
+        float distance = queryObject.getDistance(object, metaDistances, distThreshold);
+        if (distance > distThreshold)
+            return null;
+        return addToAnswer(object, distance, metaDistances);
+    }
+
+     /**
+     * Add a distance-ranked object to the answer.
+     * Preserve the information about distances of the respective sub-objects.
+     * @param object the object to add
+     * @param distance the distance of object
+     * @param objectDistances the array of distances to the respective sub-objects (can be <tt>null</tt>)
+     * @return the distance-ranked object object that was added to answer or <tt>null</tt> if the object was not added
+     * @throws IllegalArgumentException if the answer type of this operation requires clonning but the passed object cannot be cloned
+     */
+    public final RankedAbstractObject addToAnswer(AbstractObject object, float distance, float[] objectDistances) throws IllegalArgumentException {
+        if (object == null)
+            return null;
+        RankedAbstractObject rankedObject;
+        try {
+            // Create the ranked object encapsulation
+            if (objectDistances == null)
+                rankedObject = new RankedAbstractObject(answerType.update(object), distance);
+            else
+                rankedObject = new RankedAbstractMetaObject(answerType.update(object), distance, objectDistances);
+        } catch (CloneNotSupportedException e) {
+            throw new IllegalArgumentException(e);
+        }
+
+        // Add the encapsulated object to the answer
+        if (answer.add(rankedObject))
+            return rankedObject;
+        else
+            return null;
+    }
+
+    /**
+     * Reset the current query answer.
+     * All objects from the answer are deleted, {@link #getAnswerCount()} will return zero.
+     */
+    @Override
+    public void resetAnswer() {
+        answer.clear();
+    }
+
+    /**
+     * Update the error code and answer of this operation from another operation.
+     * @param operation the source operation from which to get the update
+     * @throws IllegalArgumentException if the answer of the specified operation is incompatible with this one
+     */
+    @Override
+    public final void updateFrom(AbstractOperation operation) throws IllegalArgumentException {
+        super.updateFrom(operation);
+        if (operation instanceof RankingQueryOperation)
+            updateFrom((RankingQueryOperation)operation);
+        else
+            throw new IllegalArgumentException(getClass().getSimpleName() + " cannot be updated from " + operation.getClass().getSimpleName());
+    }
+
+    /**
+     * Update the answer of this operation from a {@link RankingQueryOperation}.
+     * @param operation the source operation from which to get the update
+     */
+    protected void updateFrom(RankingQueryOperation operation) {
+        answer.addAll(operation.answer);
+    }
+
+    /**
+     * Clear non-messif data stored in operation.
+     * This method is intended to be called whenever the operation is
+     * sent back to client in order to minimize problems with unknown
+     * classes after deserialization.
+     */
+    @Override
+    public void clearSurplusData() {
+        super.clearSurplusData();
+        for (RankedAbstractObject obj : answer)
+            obj.clearSurplusData();
+    }
+
+}