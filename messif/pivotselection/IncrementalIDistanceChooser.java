/*
 * IncrementalIDistanceChooser.java
 *
 * Created on 15. unor 2005, 11:49
 */

package messif.pivotselection;

import java.io.Serializable;
import java.util.Iterator;
import messif.objects.AbstractObject;
import messif.objects.LocalAbstractObject;
import messif.objects.util.AbstractObjectIterator;
import messif.objects.util.AbstractObjectList;


/**
 * Chooses pivots according to a generalized iDistance clustering strategy.
 * 
 * @author xnovak8
 */
public class IncrementalIDistanceChooser extends AbstractPivotChooser implements Serializable {
    /** Class version id for serialization */
    private static final long serialVersionUID = 1L;

    /** Size of the sample set used to test the candidate pivot (used to estimate mu_d) */
<<<<<<< HEAD
    public static int sampleSetSize = 10000;
=======
    private final int sampleSetSize;
>>>>>>> 62cac40f
    
    /** Size of the candidate set of pivots from which one pivot will be picked. */
    private final int samplePivotSize;
    
    /** Creates a new instance of IncrementalPivotChooser */
    public IncrementalIDistanceChooser() {
        this(10000, 100);
    }

    /**
     * Creates a new instance of IncrementalPivotChooser.
     * @param sampleSetSize the size of the sample set used to test the candidate pivot (used to estimate mu_d)
     * @param samplePivotSize the size of the candidate set of pivots from which one pivot will be picked
     */
    public IncrementalIDistanceChooser(int sampleSetSize, int samplePivotSize) {
        this.sampleSetSize = sampleSetSize;
        this.samplePivotSize = samplePivotSize;
    }

    /**
     * Select a pivot closes to <code>object</code>.
     * @param object the object for which to get the closest pivot
     * @param pivotIter pivots iterator
     * @return the closest pivot for the passed object
     */
    private LocalAbstractObject getClosestPivot(LocalAbstractObject object, Iterator<? extends AbstractObject> pivotIter) {
        float minVal = Float.MAX_VALUE;
        float tmpDist;
        LocalAbstractObject preselectedPivot = null;
        LocalAbstractObject pivotX = pivotIter.hasNext() ? ((LocalAbstractObject) pivotIter.next()):null;
        preselectedPivot = pivotX;
        for (; pivotIter.hasNext(); pivotX = (LocalAbstractObject) pivotIter.next()) {
            tmpDist = object.getDistance(pivotX);
            if (minVal > tmpDist) {
                minVal = tmpDist;
                preselectedPivot = pivotX;
            }
        }
        return preselectedPivot;
    }
    
    /**
     * Selects new pivots.
     * Implementation of the incremental pivot selection algorithm.
     * This method is not intended to be called directly. It is automatically called from getPivot(int).
     *
     * This pivot selection technique depends on previously selected pivots. The AbstractObjectList
     * with such the pivots can be passed in getPivot(position,addInfo) in addInfo parameter
     * (preferable way) or directly set using setAdditionalInfo() method.
     * If the list of pivots is not passed it is assumed that no pivots were selected.
     *
     * Statistics are maintained automatically.
     * @param pivots number of pivots to generate
     * @param objectIter Iterator over the sample set of objects to choose new pivots from
     */
    protected void selectPivot(int pivots, AbstractObjectIterator<? extends LocalAbstractObject> objectIter) {
        // Store all passed objects temporarily
        AbstractObjectList<LocalAbstractObject> objectList = new AbstractObjectList<LocalAbstractObject>(objectIter);
        
        //int sampleSize = (Math.sqrt(sampleSetSize) > objectList.size()) ? objectList.size() * objectList.size() : sampleSetSize;
        int sampleSize = Math.min(objectList.size() / 10, sampleSetSize);

        // Select objects randomly
        AbstractObjectList<LocalAbstractObject> leftPair  = objectList.randomList(sampleSize, false, new AbstractObjectList<LocalAbstractObject>());
        AbstractObjectList<LocalAbstractObject> rightPair = objectList.randomList(sampleSize, false, new AbstractObjectList<LocalAbstractObject>());
        
        
        LocalAbstractObject leftObj;
        LocalAbstractObject rightObj;
        
        LocalAbstractObject tmpPivot = null;                    // temporary pivot
        
        float[] distsLeftClosest = new float[sampleSize];      // stored distances between left objects and the best pivot
        float[] distsRightClosest = new float[sampleSize];     // stored distances between right objects and the best pivot
        
        // initialize array of distances to former pivots
        AbstractObjectIterator<LocalAbstractObject> leftIter = leftPair.iterator();
        AbstractObjectIterator<LocalAbstractObject> rightIter= rightPair.iterator();
        
        for (int i = 0; i < sampleSize; i++) {
            leftObj = leftIter.next();
            rightObj = rightIter.next();
            
            tmpPivot = getClosestPivot(leftObj, preselectedPivots.iterator());
            if (tmpPivot != null) {
                distsLeftClosest[i] = leftObj.getDistance(tmpPivot);//Math.abs(leftObj.getDistanceFastly(tmpPivot) - rightObj.getDistanceFastly(tmpPivot));
                distsRightClosest[i] = rightObj.getDistance(tmpPivot);
            } else {
                distsLeftClosest[i] = Float.MAX_VALUE;
                distsRightClosest[i] = Float.MAX_VALUE;
            }
        }
        
        
        // Select required number of pivots
        for (int p = 0; p < pivots; p++) {
            System.out.println("Selecting pivot number "+p);//", DistanceComputations: "+Statistics.printStatistics("DistanceComputations"));
            
            AbstractObjectList<LocalAbstractObject> candidatePivots = objectList.randomList(samplePivotSize, true, new AbstractObjectList<LocalAbstractObject>());
            
            float[] distsLeftToBestCand = new float[sampleSize];      // stored distances between left objects and the best pivot
            float[] distsRightToBestCand = new float[sampleSize];     // stored distances between right objects and the best pivot
            float[] distsLeftToCand = new float[sampleSize];      // stored distances between left objects and the pivot candidate
            float[] distsRightToCand = new float[sampleSize];     // stored distances between right objects and the pivot candidate
            for (int i = 0; i < sampleSize; i++) {
                distsLeftToBestCand[i] = Float.MAX_VALUE;
                distsRightToBestCand[i] = Float.MAX_VALUE;
            }
            
            float bestPivotMu = 0;                                 // mu_D of the best pivot candidate
            LocalAbstractObject bestPivot = null;                   // the best pivot candidate until now
            
            // go through all candidate pivots and compute their mu
            System.out.print("Candidates: "); int iter = 1;
            for (AbstractObjectIterator<LocalAbstractObject> pivotIter = candidatePivots.iterator(); pivotIter.hasNext(); ) {
                System.out.print(iter++ +", "); System.out.flush();
                LocalAbstractObject pivot = pivotIter.next();
                
                // compute distance between sample objects and pivot
                leftIter = leftPair.iterator();
                rightIter = rightPair.iterator();
                float mu = 0;
                for (int i = 0; i < sampleSize; i++) {
                    leftObj = leftIter.next();
                    rightObj = rightIter.next();
                    
                    //for (int i = 0; i < sampleSize; i++) {
                    float distLeftToCand = leftObj.getDistance(pivot);
                    if (distLeftToCand < distsLeftClosest[i]) {
                        distsLeftToCand[i] = distLeftToCand;
                        distsRightToCand[i] = rightObj.getDistance(pivot);
                    } else {
                        distsLeftToCand[i] = distsLeftClosest[i];
                        distsRightToCand[i] = distsRightClosest[i];
                    }
                    mu += Math.abs(distsLeftToCand[i] - distsRightToCand[i]);
                }
                mu /= (float)sampleSize;
                
                if (mu > bestPivotMu) {     // the current pivot is the best one until now, store it
                    // store mu and pivot
                    bestPivotMu = mu;
                    bestPivot = pivot;
                    // store distances from left/right objects to this pivot
                    for (int i = 0; i < sampleSize; i++) {
                        distsLeftToBestCand[i] = distsLeftToCand[i];
                        distsRightToBestCand[i] = distsRightToCand[i];
                    }
                }
            }
            System.out.println();
            // append the selected pivot
            preselectedPivots.add(bestPivot);
            // store distances from left/right objects to this pivot
            for (int i = 0; i < sampleSize; i++) {
                distsLeftClosest[i] = distsLeftToBestCand[i];
                distsRightClosest[i] = distsRightToBestCand[i];
            }
        }
    }
    
}<|MERGE_RESOLUTION|>--- conflicted
+++ resolved
@@ -1,193 +1,188 @@
-/*
- * IncrementalIDistanceChooser.java
- *
- * Created on 15. unor 2005, 11:49
- */
-
-package messif.pivotselection;
-
-import java.io.Serializable;
-import java.util.Iterator;
-import messif.objects.AbstractObject;
-import messif.objects.LocalAbstractObject;
-import messif.objects.util.AbstractObjectIterator;
-import messif.objects.util.AbstractObjectList;
-
-
-/**
- * Chooses pivots according to a generalized iDistance clustering strategy.
- * 
- * @author xnovak8
- */
-public class IncrementalIDistanceChooser extends AbstractPivotChooser implements Serializable {
-    /** Class version id for serialization */
-    private static final long serialVersionUID = 1L;
-
-    /** Size of the sample set used to test the candidate pivot (used to estimate mu_d) */
-<<<<<<< HEAD
-    public static int sampleSetSize = 10000;
-=======
-    private final int sampleSetSize;
->>>>>>> 62cac40f
-    
-    /** Size of the candidate set of pivots from which one pivot will be picked. */
-    private final int samplePivotSize;
-    
-    /** Creates a new instance of IncrementalPivotChooser */
-    public IncrementalIDistanceChooser() {
-        this(10000, 100);
-    }
-
-    /**
-     * Creates a new instance of IncrementalPivotChooser.
-     * @param sampleSetSize the size of the sample set used to test the candidate pivot (used to estimate mu_d)
-     * @param samplePivotSize the size of the candidate set of pivots from which one pivot will be picked
-     */
-    public IncrementalIDistanceChooser(int sampleSetSize, int samplePivotSize) {
-        this.sampleSetSize = sampleSetSize;
-        this.samplePivotSize = samplePivotSize;
-    }
-
-    /**
-     * Select a pivot closes to <code>object</code>.
-     * @param object the object for which to get the closest pivot
-     * @param pivotIter pivots iterator
-     * @return the closest pivot for the passed object
-     */
-    private LocalAbstractObject getClosestPivot(LocalAbstractObject object, Iterator<? extends AbstractObject> pivotIter) {
-        float minVal = Float.MAX_VALUE;
-        float tmpDist;
-        LocalAbstractObject preselectedPivot = null;
-        LocalAbstractObject pivotX = pivotIter.hasNext() ? ((LocalAbstractObject) pivotIter.next()):null;
-        preselectedPivot = pivotX;
-        for (; pivotIter.hasNext(); pivotX = (LocalAbstractObject) pivotIter.next()) {
-            tmpDist = object.getDistance(pivotX);
-            if (minVal > tmpDist) {
-                minVal = tmpDist;
-                preselectedPivot = pivotX;
-            }
-        }
-        return preselectedPivot;
-    }
-    
-    /**
-     * Selects new pivots.
-     * Implementation of the incremental pivot selection algorithm.
-     * This method is not intended to be called directly. It is automatically called from getPivot(int).
-     *
-     * This pivot selection technique depends on previously selected pivots. The AbstractObjectList
-     * with such the pivots can be passed in getPivot(position,addInfo) in addInfo parameter
-     * (preferable way) or directly set using setAdditionalInfo() method.
-     * If the list of pivots is not passed it is assumed that no pivots were selected.
-     *
-     * Statistics are maintained automatically.
-     * @param pivots number of pivots to generate
-     * @param objectIter Iterator over the sample set of objects to choose new pivots from
-     */
-    protected void selectPivot(int pivots, AbstractObjectIterator<? extends LocalAbstractObject> objectIter) {
-        // Store all passed objects temporarily
-        AbstractObjectList<LocalAbstractObject> objectList = new AbstractObjectList<LocalAbstractObject>(objectIter);
-        
-        //int sampleSize = (Math.sqrt(sampleSetSize) > objectList.size()) ? objectList.size() * objectList.size() : sampleSetSize;
-        int sampleSize = Math.min(objectList.size() / 10, sampleSetSize);
-
-        // Select objects randomly
-        AbstractObjectList<LocalAbstractObject> leftPair  = objectList.randomList(sampleSize, false, new AbstractObjectList<LocalAbstractObject>());
-        AbstractObjectList<LocalAbstractObject> rightPair = objectList.randomList(sampleSize, false, new AbstractObjectList<LocalAbstractObject>());
-        
-        
-        LocalAbstractObject leftObj;
-        LocalAbstractObject rightObj;
-        
-        LocalAbstractObject tmpPivot = null;                    // temporary pivot
-        
-        float[] distsLeftClosest = new float[sampleSize];      // stored distances between left objects and the best pivot
-        float[] distsRightClosest = new float[sampleSize];     // stored distances between right objects and the best pivot
-        
-        // initialize array of distances to former pivots
-        AbstractObjectIterator<LocalAbstractObject> leftIter = leftPair.iterator();
-        AbstractObjectIterator<LocalAbstractObject> rightIter= rightPair.iterator();
-        
-        for (int i = 0; i < sampleSize; i++) {
-            leftObj = leftIter.next();
-            rightObj = rightIter.next();
-            
-            tmpPivot = getClosestPivot(leftObj, preselectedPivots.iterator());
-            if (tmpPivot != null) {
-                distsLeftClosest[i] = leftObj.getDistance(tmpPivot);//Math.abs(leftObj.getDistanceFastly(tmpPivot) - rightObj.getDistanceFastly(tmpPivot));
-                distsRightClosest[i] = rightObj.getDistance(tmpPivot);
-            } else {
-                distsLeftClosest[i] = Float.MAX_VALUE;
-                distsRightClosest[i] = Float.MAX_VALUE;
-            }
-        }
-        
-        
-        // Select required number of pivots
-        for (int p = 0; p < pivots; p++) {
-            System.out.println("Selecting pivot number "+p);//", DistanceComputations: "+Statistics.printStatistics("DistanceComputations"));
-            
-            AbstractObjectList<LocalAbstractObject> candidatePivots = objectList.randomList(samplePivotSize, true, new AbstractObjectList<LocalAbstractObject>());
-            
-            float[] distsLeftToBestCand = new float[sampleSize];      // stored distances between left objects and the best pivot
-            float[] distsRightToBestCand = new float[sampleSize];     // stored distances between right objects and the best pivot
-            float[] distsLeftToCand = new float[sampleSize];      // stored distances between left objects and the pivot candidate
-            float[] distsRightToCand = new float[sampleSize];     // stored distances between right objects and the pivot candidate
-            for (int i = 0; i < sampleSize; i++) {
-                distsLeftToBestCand[i] = Float.MAX_VALUE;
-                distsRightToBestCand[i] = Float.MAX_VALUE;
-            }
-            
-            float bestPivotMu = 0;                                 // mu_D of the best pivot candidate
-            LocalAbstractObject bestPivot = null;                   // the best pivot candidate until now
-            
-            // go through all candidate pivots and compute their mu
-            System.out.print("Candidates: "); int iter = 1;
-            for (AbstractObjectIterator<LocalAbstractObject> pivotIter = candidatePivots.iterator(); pivotIter.hasNext(); ) {
-                System.out.print(iter++ +", "); System.out.flush();
-                LocalAbstractObject pivot = pivotIter.next();
-                
-                // compute distance between sample objects and pivot
-                leftIter = leftPair.iterator();
-                rightIter = rightPair.iterator();
-                float mu = 0;
-                for (int i = 0; i < sampleSize; i++) {
-                    leftObj = leftIter.next();
-                    rightObj = rightIter.next();
-                    
-                    //for (int i = 0; i < sampleSize; i++) {
-                    float distLeftToCand = leftObj.getDistance(pivot);
-                    if (distLeftToCand < distsLeftClosest[i]) {
-                        distsLeftToCand[i] = distLeftToCand;
-                        distsRightToCand[i] = rightObj.getDistance(pivot);
-                    } else {
-                        distsLeftToCand[i] = distsLeftClosest[i];
-                        distsRightToCand[i] = distsRightClosest[i];
-                    }
-                    mu += Math.abs(distsLeftToCand[i] - distsRightToCand[i]);
-                }
-                mu /= (float)sampleSize;
-                
-                if (mu > bestPivotMu) {     // the current pivot is the best one until now, store it
-                    // store mu and pivot
-                    bestPivotMu = mu;
-                    bestPivot = pivot;
-                    // store distances from left/right objects to this pivot
-                    for (int i = 0; i < sampleSize; i++) {
-                        distsLeftToBestCand[i] = distsLeftToCand[i];
-                        distsRightToBestCand[i] = distsRightToCand[i];
-                    }
-                }
-            }
-            System.out.println();
-            // append the selected pivot
-            preselectedPivots.add(bestPivot);
-            // store distances from left/right objects to this pivot
-            for (int i = 0; i < sampleSize; i++) {
-                distsLeftClosest[i] = distsLeftToBestCand[i];
-                distsRightClosest[i] = distsRightToBestCand[i];
-            }
-        }
-    }
-    
-}+/*
+ * IncrementalIDistanceChooser.java
+ *
+ * Created on 15. unor 2005, 11:49
+ */
+
+package messif.pivotselection;
+
+import java.io.Serializable;
+import java.util.Iterator;
+import messif.objects.AbstractObject;
+import messif.objects.LocalAbstractObject;
+import messif.objects.util.AbstractObjectIterator;
+import messif.objects.util.AbstractObjectList;
+
+
+/**
+ * Chooses pivots according to a generalized iDistance clustering strategy.
+ * 
+ * @author xnovak8
+ */
+public class IncrementalIDistanceChooser extends AbstractPivotChooser implements Serializable {
+    /** Class version id for serialization */
+    private static final long serialVersionUID = 1L;
+
+    /** Size of the sample set used to test the candidate pivot (used to estimate mu_d) */
+    private final int sampleSetSize;
+    
+    /** Size of the candidate set of pivots from which one pivot will be picked. */
+    private final int samplePivotSize;
+    
+    /** Creates a new instance of IncrementalPivotChooser */
+    public IncrementalIDistanceChooser() {
+        this(10000, 100);
+    }
+
+    /**
+     * Creates a new instance of IncrementalPivotChooser.
+     * @param sampleSetSize the size of the sample set used to test the candidate pivot (used to estimate mu_d)
+     * @param samplePivotSize the size of the candidate set of pivots from which one pivot will be picked
+     */
+    public IncrementalIDistanceChooser(int sampleSetSize, int samplePivotSize) {
+        this.sampleSetSize = sampleSetSize;
+        this.samplePivotSize = samplePivotSize;
+    }
+
+    /**
+     * Select a pivot closes to <code>object</code>.
+     * @param object the object for which to get the closest pivot
+     * @param pivotIter pivots iterator
+     * @return the closest pivot for the passed object
+     */
+    private LocalAbstractObject getClosestPivot(LocalAbstractObject object, Iterator<? extends AbstractObject> pivotIter) {
+        float minVal = Float.MAX_VALUE;
+        float tmpDist;
+        LocalAbstractObject preselectedPivot = null;
+        LocalAbstractObject pivotX = pivotIter.hasNext() ? ((LocalAbstractObject) pivotIter.next()):null;
+        preselectedPivot = pivotX;
+        for (; pivotIter.hasNext(); pivotX = (LocalAbstractObject) pivotIter.next()) {
+            tmpDist = object.getDistance(pivotX);
+            if (minVal > tmpDist) {
+                minVal = tmpDist;
+                preselectedPivot = pivotX;
+            }
+        }
+        return preselectedPivot;
+    }
+    
+    /**
+     * Selects new pivots.
+     * Implementation of the incremental pivot selection algorithm.
+     * This method is not intended to be called directly. It is automatically called from getPivot(int).
+     *
+     * This pivot selection technique depends on previously selected pivots. The AbstractObjectList
+     * with such the pivots can be passed in getPivot(position,addInfo) in addInfo parameter
+     * (preferable way) or directly set using setAdditionalInfo() method.
+     * If the list of pivots is not passed it is assumed that no pivots were selected.
+     *
+     * Statistics are maintained automatically.
+     * @param pivots number of pivots to generate
+     * @param objectIter Iterator over the sample set of objects to choose new pivots from
+     */
+    protected void selectPivot(int pivots, AbstractObjectIterator<? extends LocalAbstractObject> objectIter) {
+        // Store all passed objects temporarily
+        AbstractObjectList<LocalAbstractObject> objectList = new AbstractObjectList<LocalAbstractObject>(objectIter);
+        
+        int sampleSize = (Math.sqrt(sampleSetSize) > objectList.size()) ? objectList.size() * objectList.size() : sampleSetSize;
+
+        // Select objects randomly
+        AbstractObjectList<LocalAbstractObject> leftPair  = objectList.randomList(sampleSize, false, new AbstractObjectList<LocalAbstractObject>());
+        AbstractObjectList<LocalAbstractObject> rightPair = objectList.randomList(sampleSize, false, new AbstractObjectList<LocalAbstractObject>());
+        
+        
+        LocalAbstractObject leftObj;
+        LocalAbstractObject rightObj;
+        
+        LocalAbstractObject tmpPivot = null;                    // temporary pivot
+        
+        float[] distsLeftClosest = new float[sampleSize];      // stored distances between left objects and the best pivot
+        float[] distsRightClosest = new float[sampleSize];     // stored distances between right objects and the best pivot
+        
+        // initialize array of distances to former pivots
+        AbstractObjectIterator<LocalAbstractObject> leftIter = leftPair.iterator();
+        AbstractObjectIterator<LocalAbstractObject> rightIter= rightPair.iterator();
+        
+        for (int i = 0; i < sampleSize; i++) {
+            leftObj = leftIter.next();
+            rightObj = rightIter.next();
+            
+            tmpPivot = getClosestPivot(leftObj, preselectedPivots.iterator());
+            if (tmpPivot != null) {
+                distsLeftClosest[i] = leftObj.getDistance(tmpPivot);//Math.abs(leftObj.getDistanceFastly(tmpPivot) - rightObj.getDistanceFastly(tmpPivot));
+                distsRightClosest[i] = rightObj.getDistance(tmpPivot);
+            } else {
+                distsLeftClosest[i] = Float.MAX_VALUE;
+                distsRightClosest[i] = Float.MAX_VALUE;
+            }
+        }
+        
+        
+        // Select required number of pivots
+        for (int p = 0; p < pivots; p++) {
+            System.out.println("Selecting pivot number "+p);//", DistanceComputations: "+Statistics.printStatistics("DistanceComputations"));
+            
+            AbstractObjectList<LocalAbstractObject> candidatePivots = objectList.randomList(samplePivotSize, true, new AbstractObjectList<LocalAbstractObject>());
+            
+            float[] distsLeftToBestCand = new float[sampleSize];      // stored distances between left objects and the best pivot
+            float[] distsRightToBestCand = new float[sampleSize];     // stored distances between right objects and the best pivot
+            float[] distsLeftToCand = new float[sampleSize];      // stored distances between left objects and the pivot candidate
+            float[] distsRightToCand = new float[sampleSize];     // stored distances between right objects and the pivot candidate
+            for (int i = 0; i < sampleSize; i++) {
+                distsLeftToBestCand[i] = Float.MAX_VALUE;
+                distsRightToBestCand[i] = Float.MAX_VALUE;
+            }
+            
+            float bestPivotMu = 0;                                 // mu_D of the best pivot candidate
+            LocalAbstractObject bestPivot = null;                   // the best pivot candidate until now
+            
+            // go through all candidate pivots and compute their mu
+            System.out.print("Candidates: "); int iter = 1;
+            for (AbstractObjectIterator<LocalAbstractObject> pivotIter = candidatePivots.iterator(); pivotIter.hasNext(); ) {
+                System.out.print(iter++ +", "); System.out.flush();
+                LocalAbstractObject pivot = pivotIter.next();
+                
+                // compute distance between sample objects and pivot
+                leftIter = leftPair.iterator();
+                rightIter = rightPair.iterator();
+                float mu = 0;
+                for (int i = 0; i < sampleSize; i++) {
+                    leftObj = leftIter.next();
+                    rightObj = rightIter.next();
+                    
+                    //for (int i = 0; i < sampleSize; i++) {
+                    float distLeftToCand = leftObj.getDistance(pivot);
+                    if (distLeftToCand < distsLeftClosest[i]) {
+                        distsLeftToCand[i] = distLeftToCand;
+                        distsRightToCand[i] = rightObj.getDistance(pivot);
+                    } else {
+                        distsLeftToCand[i] = distsLeftClosest[i];
+                        distsRightToCand[i] = distsRightClosest[i];
+                    }
+                    mu += Math.abs(distsLeftToCand[i] - distsRightToCand[i]);
+                }
+                mu /= (float)sampleSize;
+                
+                if (mu > bestPivotMu) {     // the current pivot is the best one until now, store it
+                    // store mu and pivot
+                    bestPivotMu = mu;
+                    bestPivot = pivot;
+                    // store distances from left/right objects to this pivot
+                    for (int i = 0; i < sampleSize; i++) {
+                        distsLeftToBestCand[i] = distsLeftToCand[i];
+                        distsRightToBestCand[i] = distsRightToCand[i];
+                    }
+                }
+            }
+            System.out.println();
+            // append the selected pivot
+            preselectedPivots.add(bestPivot);
+            // store distances from left/right objects to this pivot
+            for (int i = 0; i < sampleSize; i++) {
+                distsLeftClosest[i] = distsLeftToBestCand[i];
+                distsRightClosest[i] = distsRightToBestCand[i];
+            }
+        }
+    }
+    
+}